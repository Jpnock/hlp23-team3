(*
    FilesIO.fs

    Utility functions to interact with files.
*)

module FilesIO

open Helpers
open CommonTypes
open Fable.Core
open Fable.Core.JsInterop
open Fable.Import
open Electron
open Node

[<AutoOpen>]
module JsonHelpers =
    open Fable.SimpleJson


    type SavedInfo =
        | CanvasOnly of CanvasState
        | CanvasWithFileWaveInfo of CanvasState * SavedWaveInfo option * System.DateTime

        member self.getCanvas = 
            match self with
            | CanvasOnly c -> c 
            | CanvasWithFileWaveInfo (c,_,_) -> c

        member self.getTimeStamp = 
            match self with
            | CanvasOnly _ -> System.DateTime.MinValue 
            | CanvasWithFileWaveInfo (_,_,ts) -> ts
        member self.getWaveInfo =
            match self with
            | CanvasOnly _ -> None 
            | CanvasWithFileWaveInfo (_,waveInfo,_) -> waveInfo


    let stateToJsonString (cState: CanvasState, waveInfo: SavedWaveInfo option) : string =
        let time = System.DateTime.Now
        SimpleJson.stringify (CanvasWithFileWaveInfo (cState, waveInfo, time))

    let jsonStringToState (jsonString : string) =
         Json.tryParseAs<CanvasState> jsonString
         |> (function
                | Ok state -> Some (CanvasOnly state)
                | Error _ ->
                    match Json.tryParseAs<SavedInfo> jsonString with
                    | Ok state -> Some state
                    | Error _ -> None)
<<<<<<< HEAD
=======


let private fileExistsWithExtn extn folderPath baseName =
    let path = path.join [| folderPath; baseName + extn |]
    fs.existsSync (U2.Case1 path)
>>>>>>> b0f4b686

let private tryLoadStateFromPath (filePath: string) =
    if not (fs.existsSync (U2.Case1 filePath)) then
        None
    else
        fs.readFileSync(filePath, "utf8")
        |> jsonStringToState


let pathJoin args = path.join args
let baseName filePath = path.basename filePath
let dirName filePath = path.dirname filePath



/// Extract the labels and bus widths of the inputs and outputs nodes.
let private parseDiagramSignature canvasState
        : (string * int) list * (string * int) list =
    let rec extractIO
            (components : Component list)
            (inputs : (string * int) list)
            (outputs : (string * int) list) =
        match components with
        | [] -> inputs, outputs
        | comp :: components' ->
            match comp.Type with
            | Input width  -> extractIO components' ((comp.Label, width) :: inputs) outputs
            | Output width -> extractIO components' inputs ((comp.Label, width) :: outputs)
            | _ -> extractIO components' inputs outputs
    let components, _ = canvasState
    let inputs, outputs = extractIO components [] []
    List.rev inputs, List.rev outputs

let private getBaseNameNoExtension filePath =
    let name = baseName filePath
    match name.Split '.' |> Seq.toList with
    | [] -> failwithf "what? split at . in a filename should never return empty list"
    | [name] -> name // No dots found.
    | firstSplit :: splits ->
        // Quite ugly but works.
        let rest =
            ("", [0..splits.Length - 2]) ||> List.fold (fun baseName i ->
                name + "." + splits.[i]
            )
        firstSplit + rest

let private projectFileFilters =
    createObj !![
        "name" ==> "ISSIE project file"
        "extensions" ==> ResizeArray [ "dprj" ]
    ] 
    |> unbox<FileFilter> 
    |> Array.singleton

let private projectFilters =
    createObj !![ 
        "name" ==> "ISSIE project"   
        "extensions" ==> ResizeArray [ "" ]
    ]
    |> unbox<FileFilter>
    |> Array.singleton

/// Ask the user to choose a project file, with a dialog window.
/// Return the folder containing the chosen project file.
/// Return None if the user exits withouth selecting a path.
let askForExistingProjectPath () : string option =
    let options = createEmpty<OpenDialogOptions>
    options.filters <- projectFileFilters

    electron.remote.dialog.showOpenDialogSync(options)
    |> Option.bind (
        Seq.toList
        >> function
        | [] -> Option.None
        | p :: _ -> Some <| path.dirname p
    )



/// Ask the user a new project path, with a dialog window.
/// Return None if the user exits withouth selecting a path.
let rec askForNewProjectPath () : string option =
    let options = createEmpty<SaveDialogOptions>
    options.filters <- projectFilters
    options.title <- "Enter new project directory and name"
    options.nameFieldLabel <- "New project name"
    options.buttonLabel <- "Create Project"
    options.properties <- [|
        SaveDialogFeature.CreateDirectory
        SaveDialogFeature.ShowOverwriteConfirmation
        |]
    electron.remote.dialog.showSaveDialogSync options
    |> Option.bind (fun dPath ->
        let dir = dirName dPath
        let files = fs.readdirSync <| U2.Case1 dir
        if Seq.exists (fun (fn:string) -> fn.EndsWith ".dprj") files
        then
            electron.remote.dialog.showErrorBox(
                "Invalid project directory",
                "You are trying to craete a new Issie project inside an existing project directory. \
                 This is not allowed, please choose a different directory")
            askForNewProjectPath()
            
        else
            Some dPath)


    
let tryCreateFolder (path : string) =
    if Seq.exists (fun (ch:char) -> (not (System.Char.IsLetterOrDigit ch))) (baseName path) then 
        Result.Error <| "'%s' file or project names nust contain only letters or digits"
    else
        try
            Result.Ok <| fs.mkdirSync path
        with
            | ex -> Result.Error <| sprintf "%A" ex


/// Asyncronously remove file.
let removeFileWithExtn extn folderPath baseName  =
    let path = path.join [| folderPath; baseName + extn |]
<<<<<<< HEAD
    fs.unlink (U2.Case1 path, ignore) // Asynchronous.

let removeFile (folderPath:string) (baseName:string) = removeFileWithExtn ".dgm" folderPath baseName

let removeAutoFile folderPath baseName =
    let path = path.join [| folderPath; baseName + ".dgmauto" |]
    fs.unlink (U2.Case1 path, ignore) // Asynchronous.

let fileExistsWithExtn extn folderPath baseName =
    let path = path.join [| folderPath; baseName + extn |]
    fs.existsSync (U2.Case1 path)
=======
    fs.unlink (U2.Case1 path, ignore) // Asynchronous.

let removeFile (folderPath:string) (baseName:string) = removeFileWithExtn ".dgm" folderPath baseName

let removeAutoFile folderPath baseName =
    let path = path.join [| folderPath; baseName + ".dgmauto" |]
    fs.unlink (U2.Case1 path, ignore) // Asynchronous.

>>>>>>> b0f4b686


/// Write base64 encoded data to file.
/// Create file if it does not exist.
let writeFileBase64 path data =
    let options = createObj ["encoding" ==> "base64"] |> Some
    fs.writeFileSync(path, data, options)

/// Write utf8 encoded data to file.
/// Create file if it does not exist.
let writeFile path data =
    let options = createObj ["encoding" ==> "utf8"] |> Some
    fs.writeFileSync(path, data, options)

/// Save a PNG file (encoded base64, as from draw2d)
/// Overwrite existing file if needed
let savePngFile folderPath baseName png = // TODO: catch error?
    let path = pathJoin [| folderPath; baseName + ".png" |]
    writeFileBase64 path png

let formatSavedState (canvas,wave) =
    CanvasWithFileWaveInfo(canvas,wave,System.DateTime.Now)
/// Save state to file. Automatically add the .dgm suffix.
let saveAutoStateToFile folderPath baseName state = // TODO: catch error?
    let path = pathJoin [| folderPath; baseName + ".dgmauto" |]
    let data = stateToJsonString state
    writeFile path data

/// Save state to autosave file. Automatically add the .dgauto suffix.
let saveStateToFile folderPath baseName state = // TODO: catch error?
    let path = pathJoin [| folderPath; baseName + ".dgm" |]
    let data = stateToJsonString state
    writeFile path data

/// Create new empty diagram file. Automatically add the .dgm suffix.
let createEmptyDgmFile folderPath baseName =
    saveStateToFile folderPath baseName (([],[]), None)

let private tryLoadComponentFromPath filePath =
    match tryLoadStateFromPath filePath with
    | None -> Result.Error <| sprintf "Can't load component from '%s'" filePath
    | Some state ->
        let inputs, outputs = parseDiagramSignature state.getCanvas
        Result.Ok {
            Name = getBaseNameNoExtension filePath
            TimeStamp = state.getTimeStamp
            WaveInfo = state.getWaveInfo
            FilePath = filePath
            CanvasState = state.getCanvas
            InputLabels = inputs
            OutputLabels = outputs
        }

type LoadStatus =
    | Resolve of LoadedComponent * LoadedComponent
    | OkComp of LoadedComponent
    | OkAuto of LoadedComponent

    
/// load all files in folderpath. Return Ok list of LoadStatus or a single Error.
let loadAllComponentFiles (folderPath:string) = 
    fs.readdirSync (U2.Case1 folderPath)
    |> Seq.toList
    |> List.filter (path.extname >> ((=) ".dgm"))
    |> List.map (fun fileName ->
            let filePath = path.join [| folderPath; fileName |]
            let ldComp =  filePath |> tryLoadComponentFromPath
            let autoComp = filePath + "auto" |> tryLoadComponentFromPath
            match (ldComp,autoComp) with
            | Ok ldComp, Ok autoComp when ldComp.TimeStamp < autoComp.TimeStamp ->
                Resolve(ldComp,autoComp) |> Ok
            | Ok ldComp, _ -> 
                OkComp ldComp |> Ok
            | Error _, Ok autoComp ->
                OkAuto autoComp |> Ok
            | Error msg, _ -> Error msg
        )
    |> tryFindError<|MERGE_RESOLUTION|>--- conflicted
+++ resolved
@@ -50,14 +50,11 @@
                     match Json.tryParseAs<SavedInfo> jsonString with
                     | Ok state -> Some state
                     | Error _ -> None)
-<<<<<<< HEAD
-=======
 
 
 let private fileExistsWithExtn extn folderPath baseName =
     let path = path.join [| folderPath; baseName + extn |]
     fs.existsSync (U2.Case1 path)
->>>>>>> b0f4b686
 
 let private tryLoadStateFromPath (filePath: string) =
     if not (fs.existsSync (U2.Case1 filePath)) then
@@ -179,7 +176,6 @@
 /// Asyncronously remove file.
 let removeFileWithExtn extn folderPath baseName  =
     let path = path.join [| folderPath; baseName + extn |]
-<<<<<<< HEAD
     fs.unlink (U2.Case1 path, ignore) // Asynchronous.
 
 let removeFile (folderPath:string) (baseName:string) = removeFileWithExtn ".dgm" folderPath baseName
@@ -188,19 +184,6 @@
     let path = path.join [| folderPath; baseName + ".dgmauto" |]
     fs.unlink (U2.Case1 path, ignore) // Asynchronous.
 
-let fileExistsWithExtn extn folderPath baseName =
-    let path = path.join [| folderPath; baseName + extn |]
-    fs.existsSync (U2.Case1 path)
-=======
-    fs.unlink (U2.Case1 path, ignore) // Asynchronous.
-
-let removeFile (folderPath:string) (baseName:string) = removeFileWithExtn ".dgm" folderPath baseName
-
-let removeAutoFile folderPath baseName =
-    let path = path.join [| folderPath; baseName + ".dgmauto" |]
-    fs.unlink (U2.Case1 path, ignore) // Asynchronous.
-
->>>>>>> b0f4b686
 
 
 /// Write base64 encoded data to file.
