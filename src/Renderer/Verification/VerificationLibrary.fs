--- conflicted
+++ resolved
@@ -133,11 +133,7 @@
     let defaultText = 
         "// Get started by writing your assertions below! Here's a few examples: \n\ninput a; input b; \n a == b \n//a >= b + 5 \n//signed(5'b) >= (a - 25) * 2 \n\n"
     {
-<<<<<<< HEAD
-        comp with DefaultState = { comp.DefaultState with AssertionText = Some defaultText ; AssertionDescription = Some "" }
-=======
-        comp with DefaultConfig = { comp.DefaultConfig with AssertionText = Some ""; AssertionDescription = Some "" }
->>>>>>> b52f0c6a
+        comp with DefaultConfig = { comp.DefaultConfig with AssertionText = Some defaultText ; AssertionDescription = Some "" }
     }
 
 let private comparatorComp : IComponent =
