--- conflicted
+++ resolved
@@ -115,21 +115,12 @@
 /// test compilation of AST: width checking of bus
 let testCheck2 (): Result<string, string> = 
     // true < ((3+4)>5)
-<<<<<<< HEAD
-    let lit3u = Lit(Value(Uint(3UL))), {Line = 0; Col = 10; Length = 1}
-    let litA = Lit(makeId "a" 0 ""), {Line = 0; Col = 8; Length = 1}
-    let lit5u = Lit(Value(Uint(5UL))), {Line = 0; Col = 13; Length = 1}
-    let addExpr = Add(BinOp(lit3u, litA)), {Line = 0; Col = 7; Length = 5}
-    let gtExpr = BoolExpr(Gt(BinOp(addExpr, lit5u))), {Line = 0; Col = 7; Length = 8}
-    let litTrue = Lit(Value(Bool true)), {Line = 0; Col = 1; Length= 5}
-=======
     let lit3u = Lit(Value(Uint(3UL))), {Line = 0; Col = 10; Length = 1; CompId = ""}
-    let litA = Lit(Id("a", 0, "")), {Line = 0; Col = 8; Length = 1; CompId = ""}
+    let litA = Lit(makeId "a" 0 ""), {Line = 0; Col = 8; Length = 1; CompId = ""}
     let lit5u = Lit(Value(Uint(5UL))), {Line = 0; Col = 13; Length = 1; CompId = ""}
     let addExpr = Add(BinOp(lit3u, litA)), {Line = 0; Col = 7; Length = 5; CompId = ""}
     let gtExpr = BoolExpr(Gt(BinOp(addExpr, lit5u))), {Line = 0; Col = 7; Length = 8; CompId = ""}
     let litTrue = Lit(Value(Bool true)), {Line = 0; Col = 1; Length= 5; CompId = ""}
->>>>>>> cce52363
     let comp = makeComp "compA" "a" (Viewer 3)
     let tree = BoolExpr(Lt(BinOp(litTrue, gtExpr))), {Line = 0; Col = 0; Length = 16; CompId = ""} 
     let compile = checkAST tree [comp]
@@ -141,19 +132,11 @@
 
 let testCheck3 (): Result<string, string> = 
     // (a + b) == 0 (with a and b being of different widths)
-<<<<<<< HEAD
-    let lit0u = Lit(Value(Uint(0UL))), {Line = 0; Col = 10; Length = 1}
-    let litA = Lit(makeId "a" 0 ""), {Line = 0; Col = 1; Length = 1}
-    let litB = Lit(makeId "b" 0 ""), {Line = 0; Col = 3; Length = 1}
-    let addExpr = Add(BinOp(litA, litB)), {Line = 0; Col = 7; Length = 5}
-    let eqExpr = BoolExpr(Eq(BinOp(addExpr, lit0u))), {Line = 0; Col = 7; Length = 8}
-=======
     let lit0u = Lit(Value(Uint(0UL))), {Line = 0; Col = 10; Length = 1; CompId = "c"}
-    let litA = Lit(Id("a", 0, "")), {Line = 0; Col = 1; Length = 1; CompId = ""}
-    let litB = Lit(Id("b", 0, "")), {Line = 0; Col = 3; Length = 1; CompId = ""}
+    let litA = Lit(makeId "a" 0 ""), {Line = 0; Col = 1; Length = 1; CompId = ""}
+    let litB = Lit(makeId "b" 0 ""), {Line = 0; Col = 3; Length = 1; CompId = ""}
     let addExpr = Add(BinOp(litA, litB)), {Line = 0; Col = 7; Length = 5; CompId = ""}
     let eqExpr = BoolExpr(Eq(BinOp(addExpr, lit0u))), {Line = 0; Col = 7; Length = 8; CompId = ""}
->>>>>>> cce52363
 
     let compA = makeComp "compA" "a" (Viewer 3)
     let compB = makeComp "compB" "b" (Viewer 5)
@@ -168,19 +151,11 @@
 
 let testCheck4 (): Result<string, string> = 
     // (a + b) == true (with a and b being of different widths)
-<<<<<<< HEAD
-    let litTrue = Lit(Value(Bool(true))), {Line = 0; Col = 10; Length = 1}
-    let litA = Lit(makeId "a" 0 ""), {Line = 0; Col = 1; Length = 1}
-    let litB = Lit(makeId "b" 0 ""), {Line = 0; Col = 3; Length = 1}
-    let mulExpr = Mul(BinOp(litA, litB)), {Line = 0; Col = 7; Length = 5}
-    let eqExpr = BoolExpr(Eq(BinOp(mulExpr, litTrue))), {Line = 0; Col = 7; Length = 8}
-=======
     let litTrue = Lit(Value(Bool(true))), {Line = 0; Col = 10; Length = 1; CompId = ""}
-    let litA = Lit(Id("a", 0, "")), {Line = 0; Col = 1; Length = 1; CompId = ""}
-    let litB = Lit(Id("b", 0, "")), {Line = 0; Col = 3; Length = 1; CompId = ""}
+    let litA = Lit(makeId "a" 0 ""), {Line = 0; Col = 1; Length = 1; CompId = ""}
+    let litB = Lit(makeId "b" 0 ""), {Line = 0; Col = 3; Length = 1; CompId = ""}
     let mulExpr = Mul(BinOp(litA, litB)), {Line = 0; Col = 7; Length = 5; CompId = ""}
     let eqExpr = BoolExpr(Eq(BinOp(mulExpr, litTrue))), {Line = 0; Col = 7; Length = 8; CompId = ""}
->>>>>>> cce52363
 
     let compA = makeComp "compA" "a" (Viewer 5)
     let compB = makeComp "compB" "b" (Viewer 5)
