--- conflicted
+++ resolved
@@ -1,6 +1,5 @@
 module AssertionTypes
 
-<<<<<<< HEAD
 type ReplaceType =
     |IODeclaration
     |Assignment
@@ -10,12 +9,6 @@
 /// Position of token in the input string
 /// Used to localise error messages
 type CodePos = {
-=======
-// authored by ln220
-/// Position of token in the input string
-/// Used to localise error messages
-type Pos = {
->>>>>>> 28c86b8b
     Line : int
     Col : int
     Length : int
@@ -26,11 +19,7 @@
 // authored by ln220
 /// Error returned by compiler
 /// Used to display errors directly in the text editor
-<<<<<<< HEAD
 type CodeError = {
-=======
-type Error = {
->>>>>>> 28c86b8b
     Msg: string; 
     Pos: CodePos
     ExtraErrors : CodeExtraErrorInfo array option
@@ -97,11 +86,7 @@
 
 // authored by ln220
 /// Attaches position information to an expression to make it easy to know what exactly gave an error
-<<<<<<< HEAD
-and ExprInfo = Expr * CodePos 
-=======
-and ExprInfo = Expr * Pos 
->>>>>>> 28c86b8b
+and ExprInfo = Expr * CodePos
 
 // authored by ln220
 /// Bus width
@@ -120,11 +105,7 @@
 // authored by ln220
 /// Returned by the compiler
 type CheckRes = 
-<<<<<<< HEAD
     | ErrLst of CodeError list 
-=======
-    | ErrLst of Error list 
->>>>>>> 28c86b8b
     | TypeInfo of Type
 
 // TODO(jsand): This type is a (somewhat) duplicate of Expr.
