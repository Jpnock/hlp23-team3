/// Contains logic for converting between components
/// and their respective Assertion AST types.
///
/// Authored by jpn119 (James Nock)
module AssertionASTMap

open AssertionTypes

/// Represents the port number (0..N) of an input on a given
/// component.
type InputPortNumber = int

/// Represents the port number (0..N) of an output on a given
/// component.
type OutputPortNumber = int

/// Helper type which represents an Assertion AST Expression for the
/// connection that feeds into a given InputPortNumber of a component.
type PortExprs = Map<InputPortNumber, Expr>

/// Helper type for functions that accept the current map of built Assertion
/// AST Expressions for all inputs of a component; the functions should return
/// a new Expression representing the AST including the component.
type ASTBuilder = string -> PortExprs -> Expr option

let private getExprInfo (exprs : PortExprs) port compId: ExprInfo =
    exprs[port], {Length = 0; Line = 0; Col = 0; CompId = compId}

let private binaryOp (exprs : PortExprs) compId =
   (getExprInfo exprs 0 compId, getExprInfo exprs 1 compId)
   |> BinOp

<<<<<<< HEAD
let private unaryOp (exprs: PortExprs) =
    printf "trying to create log not %A" exprs
    let expr1 = (getExprInfo exprs 0)
    printf "expr %A" expr1
    expr1 |> UnOp 

let noAssertion _ =
=======
let noAssertion _ _=
>>>>>>> 7844217e
    None

/// Helper function which can be partially applied to return an ASTBuilder.
/// The `typ` argument represents what type of component should be built;
/// for example, TAdd will construct an `Add` AST based on the provided
/// input port expressions.
let astMapper (typ : TokenType) (compId: string)  (exprs : PortExprs) : Expr option =
    match typ with
    | TLit _ ->
        printf "Literal not yet implemented"
        None
<<<<<<< HEAD
    | TAdd -> Add (binaryOp exprs) |> Some
    | TSub -> Sub (binaryOp exprs) |> Some   
    | TMul -> Mul (binaryOp exprs) |> Some
    | TDiv -> Div (binaryOp exprs) |> Some
    | TRem -> Rem (binaryOp exprs) |> Some
    | TBitAnd -> BitAnd (binaryOp exprs) |> Some
    | TBitNot -> BitNot (unaryOp exprs) |> Some 
    | TBitOr -> BitOr (binaryOp exprs) |> Some
    | TEq -> BoolExpr (Eq (binaryOp exprs)) |> Some 
    | TNeq -> BoolExpr (Neq (binaryOp exprs)) |> Some
    | TLt -> BoolExpr (Lt (binaryOp exprs)) |> Some  
    | TGt -> BoolExpr (Gt (binaryOp exprs)) |> Some  
    | TGte -> BoolExpr (Gte (binaryOp exprs)) |> Some  
    | TLte -> BoolExpr (Lte (binaryOp exprs)) |> Some  
    | TLogAnd -> BoolExpr (LogAnd (binaryOp exprs)) |> Some  
    | TLogNot -> BoolExpr (LogNot (unaryOp exprs)) |> Some  
    | TLogOr -> BoolExpr (LogOr (binaryOp exprs)) |> Some  
=======
    | TAdd -> Add (binaryOp exprs compId) |> Some
    | TSub -> Sub (binaryOp exprs compId) |> Some   
    | TMul -> Mul (binaryOp exprs compId) |> Some
    | TDiv -> Div (binaryOp exprs compId) |> Some
    | TRem -> Rem (binaryOp exprs compId) |> Some
    | TBitAnd -> BitAnd (binaryOp exprs compId) |> Some
    | TBitNot -> BitNot (binaryOp exprs compId) |> Some 
    | TBitOr -> BitOr (binaryOp exprs compId) |> Some
    | TEq -> BoolExpr (Eq (binaryOp exprs compId)) |> Some 
    | TNeq -> BoolExpr (Neq (binaryOp exprs compId)) |> Some
    | TLt -> BoolExpr (Lt (binaryOp exprs compId)) |> Some  
    | TGt -> BoolExpr (Gt (binaryOp exprs compId)) |> Some  
    | TGte -> BoolExpr (Gte (binaryOp exprs compId)) |> Some  
    | TLte -> BoolExpr (Lte (binaryOp exprs compId)) |> Some  
    | TLogAnd -> BoolExpr (LogAnd (binaryOp exprs compId)) |> Some  
    | TLogNot -> BoolExpr (LogNot (binaryOp exprs compId)) |> Some  
    | TLogOr -> BoolExpr (LogOr (binaryOp exprs compId)) |> Some  
>>>>>>> 7844217e
    | TLParen -> None 
    | TRParen -> None
    | TSigned ->
        printf "Signed not yet implemented"
        None
    | TUnsigned ->
        printf "Unsigned not yet implemented"
        None
    | TBool -> None
    | TBusCast _->
        printf "Bus cast not yet implemented"
        None
    | TAssertFalse -> None
    | TAssertTrue -> None
    | TComma -> None
    | TInput -> None
    | TSemicolon -> None<|MERGE_RESOLUTION|>--- conflicted
+++ resolved
@@ -30,17 +30,13 @@
    (getExprInfo exprs 0 compId, getExprInfo exprs 1 compId)
    |> BinOp
 
-<<<<<<< HEAD
-let private unaryOp (exprs: PortExprs) =
+let private unaryOp (exprs: PortExprs) compId =
     printf "trying to create log not %A" exprs
-    let expr1 = (getExprInfo exprs 0)
+    let expr1 = (getExprInfo exprs 0 compId)
     printf "expr %A" expr1
     expr1 |> UnOp 
 
-let noAssertion _ =
-=======
-let noAssertion _ _=
->>>>>>> 7844217e
+let noAssertion _ _ =
     None
 
 /// Helper function which can be partially applied to return an ASTBuilder.
@@ -52,32 +48,13 @@
     | TLit _ ->
         printf "Literal not yet implemented"
         None
-<<<<<<< HEAD
-    | TAdd -> Add (binaryOp exprs) |> Some
-    | TSub -> Sub (binaryOp exprs) |> Some   
-    | TMul -> Mul (binaryOp exprs) |> Some
-    | TDiv -> Div (binaryOp exprs) |> Some
-    | TRem -> Rem (binaryOp exprs) |> Some
-    | TBitAnd -> BitAnd (binaryOp exprs) |> Some
-    | TBitNot -> BitNot (unaryOp exprs) |> Some 
-    | TBitOr -> BitOr (binaryOp exprs) |> Some
-    | TEq -> BoolExpr (Eq (binaryOp exprs)) |> Some 
-    | TNeq -> BoolExpr (Neq (binaryOp exprs)) |> Some
-    | TLt -> BoolExpr (Lt (binaryOp exprs)) |> Some  
-    | TGt -> BoolExpr (Gt (binaryOp exprs)) |> Some  
-    | TGte -> BoolExpr (Gte (binaryOp exprs)) |> Some  
-    | TLte -> BoolExpr (Lte (binaryOp exprs)) |> Some  
-    | TLogAnd -> BoolExpr (LogAnd (binaryOp exprs)) |> Some  
-    | TLogNot -> BoolExpr (LogNot (unaryOp exprs)) |> Some  
-    | TLogOr -> BoolExpr (LogOr (binaryOp exprs)) |> Some  
-=======
     | TAdd -> Add (binaryOp exprs compId) |> Some
     | TSub -> Sub (binaryOp exprs compId) |> Some   
     | TMul -> Mul (binaryOp exprs compId) |> Some
     | TDiv -> Div (binaryOp exprs compId) |> Some
     | TRem -> Rem (binaryOp exprs compId) |> Some
     | TBitAnd -> BitAnd (binaryOp exprs compId) |> Some
-    | TBitNot -> BitNot (binaryOp exprs compId) |> Some 
+    | TBitNot -> BitNot (unaryOp exprs compId) |> Some 
     | TBitOr -> BitOr (binaryOp exprs compId) |> Some
     | TEq -> BoolExpr (Eq (binaryOp exprs compId)) |> Some 
     | TNeq -> BoolExpr (Neq (binaryOp exprs compId)) |> Some
@@ -86,9 +63,8 @@
     | TGte -> BoolExpr (Gte (binaryOp exprs compId)) |> Some  
     | TLte -> BoolExpr (Lte (binaryOp exprs compId)) |> Some  
     | TLogAnd -> BoolExpr (LogAnd (binaryOp exprs compId)) |> Some  
-    | TLogNot -> BoolExpr (LogNot (binaryOp exprs compId)) |> Some  
+    | TLogNot -> BoolExpr (LogNot (unaryOp exprs compId)) |> Some  
     | TLogOr -> BoolExpr (LogOr (binaryOp exprs compId)) |> Some  
->>>>>>> 7844217e
     | TLParen -> None 
     | TRParen -> None
     | TSigned ->
