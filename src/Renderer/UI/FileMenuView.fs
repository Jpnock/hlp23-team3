--- conflicted
+++ resolved
@@ -33,7 +33,6 @@
     | Some fileName when Map.containsKey fileName (fst model.WaveSim) -> Some (fst model.WaveSim).[fileName]
     | _ -> None
 
-<<<<<<< HEAD
 let private makeSimData model =
     match model.Diagram.GetCanvasState(), model.CurrProject with
     | None, _ -> None
@@ -45,7 +44,7 @@
         (extractState jsState, otherComponents)
         ||> prepareSimulation project.OpenFileName
         |> Some
-=======
+        
 let private displayFileErrorNotification err dispatch =
     errorNotification err CloseFilesNotification
     |> SetFilesNotification
@@ -344,7 +343,6 @@
             [ Menu.list []
                   [ menuItem "New project" (newProject model dispatch)
                     menuItem "Open project" (openProject model dispatch) ] ]
->>>>>>> 7971ec84
 
 let private simWireData2Wire wireData =
     wireData
@@ -682,271 +680,6 @@
       WaveAdder = { Ports = sWInfo.WaveAdderPorts
                     WaveNames = Array.map (wSPort2Name sWInfo.SimData.Graph) sWInfo.WaveAdderPorts }
       LastCanvasState = sWInfo.LastCanvasState }
-
-let private displayFileErrorNotification err dispatch =
-    errorNotification err CloseFilesNotification
-    |> SetFilesNotification |> dispatch
-
-let private loadStateIntoCanvas state model dispatch =
-    dispatch <| SetHighlighted ([],[]) // Remove current highlights.
-    model.Diagram.ClearCanvas()        // Clear the canvas.
-    // Finally load the new state in the canvas.
-    let components, connections = state
-    List.map model.Diagram.LoadComponent components |> ignore
-    List.map (model.Diagram.LoadConnection true) connections |> ignore
-    model.Diagram.FlushCommandStack () // Discard all undo/redo.
-    // Run the a connection widhts inference.
-    InferWidths () |> JSDiagramMsg |> dispatch
-    // Set no unsaved changes.
-    SetHasUnsavedChanges false |> JSDiagramMsg |> dispatch
-
-
-
-/// extract SavedwaveInfo from model to be saved
-let getSavedWave (model:Model): SavedWaveInfo option = None
-
-/// add waveInfo to model
-let setSavedWave (wave: SavedWaveInfo option) =
-    fun model ->
-        match wave with
-        | None -> model
-        | Some waveInfo -> model // TODO: setup
-
-/// Save the file currently open.
-let saveOpenFileAction isAuto model =
-    match model.Diagram.GetCanvasState (), model.CurrProject with
-    | None, _ | _, None -> ()
-    | Some jsState, Some project ->
-        extractState jsState
-        |> (fun state -> 
-                let savedState = state, getSavedWave model
-                if isAuto then
-                    saveAutoStateToFile project.ProjectPath project.OpenFileName savedState
-                else 
-                    saveStateToFile project.ProjectPath project.OpenFileName savedState
-                    removeFileWithExtn ".dgmauto" project.ProjectPath project.OpenFileName)
-
-let private getFileInProject name project =
-    project.LoadedComponents
-    |> List.tryFind (fun comp -> comp.Name = name)
-
-let private isFileInProject name project =
-    getFileInProject name project
-    |> function | None -> false | Some _ -> true
-
-/// Create a new empty .dgm file and return corresponding loaded component.
-let private createEmptyDiagramFile projectPath name =
-    createEmptyDgmFile projectPath name
-    {   
-        Name = name
-        TimeStamp = System.DateTime.Now
-        WaveInfo = None
-        FilePath = pathJoin [| projectPath; name + ".dgm" |]
-        CanvasState = [],[]
-        InputLabels = []
-        OutputLabels = []
-    }
-
-let setupProject (pPath:string) (ldComps: LoadedComponent list) (model: Model) (dispatch: Msg->Unit) =
-    let openFileName, openFileState =
-        match ldComps with
-        | [] -> // No files in the project. Create one and open it.
-            createEmptyDgmFile pPath "main"
-            "main", ([],[])
-        | comps ->
-            // load the most recently saved file
-            let comp = comps |> List.maxBy (fun comp -> comp.TimeStamp)
-            comp.Name, comp.CanvasState
-    dispatch EndSimulation // End any running simulation.
-    loadStateIntoCanvas openFileState model dispatch
-    {
-        ProjectPath = pPath
-        OpenFileName =  openFileName
-        LoadedComponents = ldComps
-    }
-    |> SetProject |> dispatch
-
-/// Open the specified file.
-let private openFileInProject name project model dispatch =
-    match getFileInProject name project with
-    | None -> log <| sprintf "Warning: openFileInProject could not find the component %s in the project" name
-    | Some loadedComponent ->
-        saveOpenFileAction false model
-        setupProject project.ProjectPath project.LoadedComponents model dispatch
-        dispatch EndSimulation // End any running simulation.
-
-/// Remove file.
-let private removeFileInProject name project model dispatch =
-    removeFile project.ProjectPath name
-    // Remove the file from the dependencies and update project.
-    let newComponents =
-        List.filter (fun lc -> lc.Name <> name) project.LoadedComponents
-    // Make sure there is at least one file in the project.
-    let newComponents =
-        match List.isEmpty newComponents with
-        | false -> newComponents
-        | true -> [(createEmptyDiagramFile project.ProjectPath "main")]
-    let project = { project with LoadedComponents = newComponents }
-    project |> SetProject |> dispatch
-    // If the file was displayed, open and display another one instead.
-    // It is safe to access position 0 as we are guaranteed that there is at
-    // least one element in newComponents.
-    assertThat (not <| List.isEmpty project.LoadedComponents) "removeFileInProject"
-    match name = project.OpenFileName with
-    | false -> ()
-    | true -> openFileInProject project.LoadedComponents.[0].Name project model dispatch
-
-/// Create a new file in this project and open it automatically.
-let addFileToProject model dispatch =
-    match model.CurrProject with
-    | None -> log "Warning: addFileToProject called when no project is currently open"
-    | Some project ->
-        // Prepare dialog popup.
-        let title = "Add file to project"
-        let before =
-            fun (dialogData : PopupDialogData) ->
-                let dialogText = getText dialogData
-                let maybeWarning =
-                    if isFileInProject dialogText project
-                    then div [ Style [Color "red"] ] [ str "This file already exists." ]
-                    else div [] []
-                div [] [
-                    str "A new file will be created at:"
-                    br[]
-                    str <| pathJoin [|project.ProjectPath; dialogText + ".dgm"|]
-                    maybeWarning
-                ]
-        let placeholder = "Insert module name"
-        let body = dialogPopupBodyOnlyText before placeholder dispatch
-        let buttonText = "Add"
-        let buttonAction =
-            fun (dialogData : PopupDialogData) ->
-                // Save current file.
-                saveOpenFileAction false model
-                // Create empty file.
-                let name = getText dialogData
-                createEmptyDgmFile project.ProjectPath name
-                // Add the file to the project.
-                let newComponent = {
-                    Name = name
-                    TimeStamp = System.DateTime.Now
-                    WaveInfo = None
-                    FilePath = pathJoin [|project.ProjectPath; name + ".dgm"|]
-                    CanvasState = [],[]
-                    InputLabels = []
-                    OutputLabels = []
-                }
-                let updatedProject =
-                    { project with
-                        LoadedComponents = newComponent :: project.LoadedComponents
-                        OpenFileName = name }
-                // Update the project.
-                updatedProject |> SetProject |> dispatch
-                // Open the file.
-                openFileInProject name updatedProject model dispatch
-                // Close the popup.
-                dispatch ClosePopup
-                dispatch EndSimulation // End any running simulation.
-        let isDisabled =
-            fun (dialogData : PopupDialogData) ->
-                let dialogText = getText dialogData
-                (isFileInProject dialogText project) || (dialogText = "")
-        dialogPopup title body buttonText buttonAction isDisabled dispatch
-
-/// Close current project, if any.
-let private closeProject model dispatch _ =
-    dispatch EndSimulation // End any running simulation.
-    dispatch CloseProject
-    model.Diagram.ClearCanvas()
-
-/// Create a new project.
-let private newProject model dispatch _ =
-    match askForNewProjectPath () with
-    | None -> () // User gave no path.
-    | Some path ->
-        match tryCreateFolder path with
-        | Error err ->
-            log err
-            let errMsg = "Could not create a folder for the project."
-            displayFileErrorNotification errMsg dispatch
-        | Ok _ ->
-            dispatch EndSimulation // End any running simulation.
-            // Create empty placeholder projectFile.
-            let projectFile = baseName path + ".dprj"
-            writeFile (pathJoin [|path; projectFile|]) ""
-            // Create empty initial diagram file.
-            let initialDiagram = createEmptyDiagramFile path "main"
-            // Load the diagram.
-            loadStateIntoCanvas initialDiagram.CanvasState model dispatch
-            // Add the file to the project.
-            {
-                ProjectPath = path
-                OpenFileName = "main"
-                LoadedComponents = [initialDiagram]
-            }
-            |> SetProject |> dispatch
-
-/// work out what to do opening a file
-let rec resolveComponentOpenPopup 
-        (pPath:string)
-        (components: LoadedComponent list)  
-        (resolves: LoadStatus list) 
-        (model: Model)
-        (dispatch: Msg -> Unit) =
-    dispatch ClosePopup
-    match resolves with
-    | [] -> setupProject pPath components model dispatch
-    | Resolve (ldComp,autoComp) :: rLst ->
-        // ldComp, autocomp are from attemps to load saved file and its autosave version.
-        let buttonAction autoSave _ =
-            let comp = if autoSave then autoComp else ldComp
-
-            resolveComponentOpenPopup pPath (comp :: components) rLst  model dispatch   
-        // special case when autosave data is most recent
-        let title = "Warning!"
-        let body = str <|  sprintf "Warning: changes were made to sheet '%s' after your last Save. There ia an automatically saved version which is '%s \
-                                more uptodate. Do you want to keep the newer AutoSaved version or \
-                                the older saved version?"  ldComp.Name  ((autoComp.TimeStamp - ldComp.TimeStamp).ToString())
-        choicePopup title body "Newer AutoSaved file" "Older Saved file" buttonAction dispatch
-    | OkAuto autoComp :: rLst ->
-         let errMsg = "Could not load saved project file '%s' - using autosave file instead"
-         displayFileErrorNotification errMsg dispatch
-         resolveComponentOpenPopup pPath (autoComp::components) rLst model dispatch
-    | OkComp comp ::rLst -> 
-        resolveComponentOpenPopup pPath (comp::components) rLst model dispatch
- 
-
-/// open an existing project
-let private openProject model dispatch _ =
-    match askForExistingProjectPath () with
-    | None -> () // User gave no path.
-    | Some path ->
-        match loadAllComponentFiles path with
-        | Error err ->
-            log err
-            let errMsg = "Could not load diagrams files in the project. The files may be malformed."
-            displayFileErrorNotification errMsg dispatch
-        | Ok componentsToResolve ->
-            resolveComponentOpenPopup path [] componentsToResolve model dispatch 
-
-/// Display the initial Open/Create Project menu at the beginning if no project
-/// is open.
-let viewNoProjectMenu model dispatch =
-    let menuItem label action =
-        Menu.Item.li [
-            Menu.Item.IsActive false
-            Menu.Item.OnClick action
-        ] [ str label ]
-    let initialMenu =
-        Menu.menu [] [
-            Menu.list [] [
-                menuItem "New project" (newProject model dispatch)
-                menuItem "Open project" (openProject model dispatch)
-            ]
-        ]
-    match model.CurrProject with
-    | Some _ -> div [] []
-    | None -> unclosablePopup None initialMenu None []
 
 let private viewInfoPopup dispatch =
     let makeH h =
