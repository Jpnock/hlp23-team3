(*
    Simulator.fs

    This module collects all the APIs required for a simulation. 
*)

module Simulator

open AssertionTypes
open CommonTypes
open SimulatorTypes
open SynchronousUtils
open SimulationBuilder
open SimulationRunner
open DependencyMerger
open SimulationGraphAnalyser

// Simulating a circuit has four phases (not precisely in order of execution):
// 1. Building a simulation graph made of SimulationComponents.
// 2. Merging all the necessary dependencies.
// 3. Analyse the graph to look for errors, such as unconnected ports,
//    combinatorial loops, etc...
// 4. Setting the values of the input nodes of the graph to kickstart the
//    simulation process.

/// Builds the graph and simulates it with all inputs zeroed.


/// upper case a string
let cap (sheet:string) = sheet.ToUpper()

/// look up a sheet in a set of loaded components
let getSheet (ldcs: LoadedComponent list) (openSheet: string)  =
    match List.tryFind (fun ldc -> cap ldc.Name = cap openSheet) ldcs with
    | None -> failwithf $"getSheet failed to look up '{openSheet}' in {ldcs |> List.map (fun ldc -> ldc.Name)}"
    | Some name -> name

/// look up a sheet in a set of loaded components, return [] or a list of the matching LoadedComponent
let getLdcList (ldcs: LoadedComponent list) (openSheet: string)  =
    match List.tryFind (fun ldc -> cap ldc.Name = cap openSheet) ldcs with
    | None -> failwithf $"getSheet failed to look up '{openSheet}' in {ldcs |> List.map (fun ldc -> ldc.Name)}"
    | Some name -> name

let getDirectDependencies (cs:CanvasState) =
    fst cs
    |> List.collect (fun comp -> match comp.Type with | Custom ct-> [comp.Label, ct.Name] | _ -> [])

let childrenOf (ldcs: LoadedComponent list) (sheet:string) =
    getSheet ldcs sheet
    |> (fun ldc -> getDirectDependencies ldc.CanvasState)


/// Sheets needed to simulate sheet with name sheet.
/// Sheets form a dependency tree. 
/// ldcs is a list of loaded components which must include sheet
let rec sheetsNeeded (ldcs: LoadedComponent list) (sheet:string): string list =
    let children = childrenOf ldcs sheet |> List.map snd
    children
    |> List.filter (fun dep -> dep <> sheet)
    |> List.map (sheetsNeeded ldcs)
    |> List.concat
    |> List.append children
    |> List.append [sheet]
    |> List.distinct


/// canvasState: extracted canvasState from draw block.
/// projLdcs: ldcs from project (current sheet ldc may be outofdate)
/// diagramName: name of current open sheet.
/// return updated list of all LDCs
let getUpdatedLoadedComponentState diagramName canvasState projLdcs =
    let ldc' = Extractor.extractLoadedSimulatorComponent canvasState diagramName
    let ldcs = 
        let ldcIsOpen ldc = ldc.Name = diagramName
        projLdcs 
        |> List.map (fun ldc -> if ldcIsOpen ldc then ldc' else ldc)
        |> (fun ldcs -> if not <| List.exists ldcIsOpen ldcs then ldc' :: ldcs else ldcs)
    ldcs


/// gets the status of the simulation given current canvasState and project
let getCurrentSimulationState (canvState: CanvasState) (project: Project option) (fs:FastSimulation) : SimulationRunStatus =
    match project with
    | None -> 
        SimNoProject
    | _ when fs.SimulatedTopSheet = "" ->
        SimEmpty
    | Some p -> 
        let simIsUpToDate =
            fs.SimulatedCanvasState
            |> List.forall (fun ldc -> 
                match p.OpenFileName = ldc.Name, List.tryFind (fun (ldc':LoadedComponent) -> ldc'.Name = ldc.Name) p.LoadedComponents with
                | _, None -> false
                | false, Some ldc' -> Extractor.loadedComponentIsEqual ldc ldc'
                | true, Some _ -> Extractor.stateIsEqual ldc.CanvasState canvState)
        match simIsUpToDate, p.OpenFileName = fs.SimulatedTopSheet with
        | false, _ -> 
            SimOutOfDate
        | true, true -> 
            SimValidSameSheet
        | true, false -> 
            SimValidDifferentSheet


/// Helper used convert port into SheetPort for use by wave simulator determining connectivity
/// within a design sheet.
/// name is the name of the containing sheet.
let portSheetPort (compsWithIds:Map<ComponentId,Component>) (name:string)  port  =
    let comp = compsWithIds[ComponentId port.HostId]
    let compPort = comp.getPort (PortId port.Id)
    match compPort with
    | None -> None
    | Some cPort ->
        {
            PortOnComp = cPort
            Sheet = name
        } |> Some

/// canvasState: extracted canvasState from draw block.
/// loadedComponents: from project
/// diagramName: name of current open sheet.
/// save all needed by simulation ldcs in the FastSimulation record.
/// The top sheet name must be saved separately - since if a simulation is being refreshed it must not change
let saveStateInSimulation (canvasState:CanvasState) (openFileName: string) (loadedComponents: LoadedComponent list) =
    let diagramName = openFileName
    let ldcs = getUpdatedLoadedComponentState diagramName canvasState loadedComponents
    //printfn $"diagramName={diagramName}, sheetNames = {ldcs |> List.map (fun ldc -> ldc.Name)}"
    sheetsNeeded ldcs diagramName
    |> List.map (getSheet ldcs)
    |> (fun updatedLdcs -> 
        let compMap, portMap =
            updatedLdcs
            |> List.map (
                fun ldc -> 
                    let comps,conns = ldc.CanvasState
                    let compsWithIds = 
                        comps 
                        |> List.map (fun comp -> ComponentId comp.Id, comp)
                        |> Map.ofList
                    
                    let portSheetPort = portSheetPort compsWithIds ldc.Name 
                    
                    let addConnToPort (portOpt: SheetPort option) conn pMap: Map<SheetPort,Connection list> =
                        match portOpt with
                        | None -> pMap
                        | Some port ->
                            pMap
                            |> Map.change port (function | Some conns -> Some (conn :: conns) | None -> Some [conn])
                    let portsToConnections =
                        (Map.empty, conns)
                        ||> List.fold (fun pMap conn ->
                            pMap
                            |> addConnToPort (portSheetPort conn.Source) conn
                            |> addConnToPort (portSheetPort conn.Target) conn)
                        |> Map.toList
                    ((ldc.Name,compsWithIds), portsToConnections))
            |> List.unzip  


        let compMap = compMap|> Map.ofList
        let portMap = portMap |> List.concat |> Map.ofList
    
        updatedLdcs, compMap, portMap)

let saveStateInSimulationFastSim (canvasState:CanvasState) (openFileName: string) (loadedComponents: LoadedComponent list) (fs:FastSimulation) =
    let updatedLdcs, compMap, portMap = saveStateInSimulation canvasState openFileName loadedComponents
    {
        fs with 
            SimulatedCanvasState = updatedLdcs
            ComponentsById = compMap
            ConnectionsByPort = portMap 
    }

/// Extract circuit data from inputs and return a checked SimulationData object or an error
/// SimulationData has some technical debt, it wraps FastSimulation adding some redundant data
let rec startCircuitSimulation
        (simulationArraySize: int)
        (diagramName : string)
        (fullCanvasState : CanvasState)
        (loadedDependencies : LoadedComponent list)
        : Result<SimulationData, SimulationError> =
    
    let _, sheetComponentMap, sheetCanvasConnections = saveStateInSimulation fullCanvasState diagramName loadedDependencies
    // printf $"Got all sheet ldcs \n {allSheetLoadedComps}"
    // printf $"Got all sheet comps \n {sheetComponentMap}"
    // printf $"Got all sheet conns \n {sheetCanvasConnections}"
    
    let canvasConnections =
        sheetCanvasConnections
        |> Map.values
        |> Seq.concat
        |> List.ofSeq
    
    let mergeMaps (maps: seq<Map<_, _>>) =
        maps
        |> Seq.fold (fun accMap map ->
            Map.fold (fun newMap key value -> Map.add key value newMap) accMap map
        ) Map.empty
    
    let componentMap =
        sheetComponentMap
        |> Map.values
        |> mergeMaps

    let canvasComps =
        sheetComponentMap.Values
        |> Seq.map Map.values
        |> Seq.concat
        |> List.ofSeq
    
    let isAssertionComponent (comp:Component) =
        match comp.Type with
        | Plugin state when state.Inputs.Count = 1 && state.Outputs.Count = 0 ->
            Some (comp.Id, state)
        | _ -> None
    
    let assertionCompsAndIDs =
        List.choose isAssertionComponent canvasComps
    
    let makeState =
        VerificationComponents.makeConfigFromExternalInputComponent

    let getPortNames comp : string list = 
        comp.OutputPorts 
        |> List.map (fun oP -> oP.Id)

    let getSourceComponentState componentId =
        let source = componentMap[componentId]
        match source.Type with
        | Plugin state -> state
        | Input1 (busWidth, _) -> makeState source.Id [(Some busWidth)] [source.OutputPorts.Head.Id] source.Label
        | IOLabel -> makeState source.Id [None] [source.OutputPorts.Head.Id] source.Label
        | Viewer busWidth -> makeState source.Id [(Some busWidth)] [source.OutputPorts.Head.Id] source.Label
        | Constant (busWidth, _) -> makeState source.Id [(Some busWidth)] [source.OutputPorts.Head.Id] source.Label
        | _ -> makeState source.Id ([0..source.OutputPorts.Length] |> List.map (fun _ -> None)) (getPortNames source) source.Label
        
    // Problem : port number is None on components
    // Solution : make a mapping between port Id and number
    let inputPortIDToNumber =
        canvasComps
        |> List.map (fun comp -> [comp.InputPorts; comp.OutputPorts])
        |> List.concat |> List.concat
        |> List.map (fun port -> (port.Id, port.PortNumber))
        |> Map.ofList
    
    let targetIDtoPortNum id =
        // printf $"Looking up {id}"
        inputPortIDToNumber[id]
    
    // HostId -> Map<input port number, state>
    let componentIDToInputPortState =
        canvasConnections
        |> List.map (fun conn -> (
                conn.Target.HostId,
                targetIDtoPortNum conn.Target.Id,
                (
                    getSourceComponentState (ComponentId conn.Source.HostId),
                    targetIDtoPortNum conn.Source.Id, conn.Id)
                )
        )
        |> List.groupBy (fun (hostId, _, _) -> hostId)
        |> List.map (fun (k, v) ->
            let inputMap =
                v |> List.choose (
                        fun (_, inputNumber, (state, sourceNumber, connId)) ->
                        match inputNumber.IsSome, sourceNumber.IsSome with
                        | true, true -> Some (inputNumber.Value, (state, sourceNumber.Value, connId))
                        | _ -> None )
            k, Map.ofList inputMap)
        |> Map.ofList
    
    // TODO(jpnock): Fix uses of this
    let emptyPos = {AssertionTypes.Line = 1; AssertionTypes.Col = 1; AssertionTypes.Length = 1; }
    
<<<<<<< HEAD
    let assertionComps = List.map snd assertionCompsAndIDs

    let undrivenError = Error {
        Msg = "An assertion component was not driven by any inputs"
        Pos = emptyPos
        ExtraErrors = None } 
=======
    let assertionComps: VerificationComponents.ComponentConfig list = List.map snd assertionCompsAndIDs
>>>>>>> 6c48539e
    
    let componentToSheet =
        componentMap
        |> Map.map (fun id _ ->
            sheetComponentMap
            |> Map.findKey (fun _ compMap -> compMap.ContainsKey id))

    let assertionCompASTs : Result<AssertionTypes.Assertion, CodeError> list =
        assertionComps
        |> List.map (fun el ->
            // TODO(jpnock): Currently assuming assert HIGH
            let connectedToPort = componentIDToInputPortState.TryFind el.InstanceID.Value
            match connectedToPort with
            | None -> undrivenError
            | Some connectedTo ->               
                let (assertionInput, _, _) = connectedTo[0]
                let ast = VerificationASTGen.generateAST componentIDToInputPortState 0 "" assertionInput
                let assertion = ast, emptyPos
                let componentId = 
                    match el.InstanceID with
                    | Some id -> id
                    | _ -> failwithf "What - assertion comps should have ids at this point"
                let assertionLabel = componentMap[ComponentId componentId].Label
                let assertionSheet = componentToSheet[ComponentId componentId]
                Ok {AssertExpr = assertion; InputNames = Set.empty; Name = Some assertionLabel; Id = Some componentId; Sheet = Some assertionSheet; Description = el.AssertionDescription})
    
    let isAssertionTextComp (comp:Component) =
        match comp.Type with
        | Plugin state -> 
            match state.AssertionText with
            | Some text -> Some (state, text)
            | None -> None
        | _ -> None 
    
    let assertionTextComps = canvasComps |> List.choose isAssertionTextComp

    let parsedAssertionTexts =
        let parseAndLink (state:VerificationComponents.ComponentConfig, assertText:string) =
            let portMap = componentIDToInputPortState.TryFind state.InstanceID.Value |> Option.get

            let inputPorts = List.ofSeq state.Inputs.Keys
            let undrivenInput =
                List.exists (fun key ->
                    match Map.tryFind key portMap with
                    | None -> true
                    | Some _ -> false 
                ) inputPorts

            match undrivenInput with
            | true -> undrivenError
            | false ->
                let inputLinks = 
                    inputPorts
                    |> List.map (fun pn -> 
                        let (driverState, driverPn, connId) = portMap[pn]
                        let idData = {Name = driverState.Outputs[driverPn].HostLabel; PortNumber = driverPn; ConnId = connId}
                        state.Inputs[pn].Name, idData
                    ) |> Map.ofList
                AssertionParser.parseAssertion assertText <| Some inputLinks
        List.map parseAndLink assertionTextComps

    let allASTs = List.concat [assertionCompASTs; parsedAssertionTexts]
    
    let resultFolder state result =
        match result with 
        | Ok expr -> (List.append [expr] <| fst state, snd state)
        | Error e -> (fst state, List.append [e] <| snd state)

    let (validASTs, astErrors) = List.fold resultFolder ([], []) allASTs
    
    if not astErrors.IsEmpty then
        // TODO(jpnock): improve error output
        printf $"Not all assertions could be parsed:"
        List.iter ( fun e -> printf $"{e}") astErrors
   
    printf $"Got valid ASTs: {validASTs}"
    
    validASTs
    |> List.map (fun el ->
        let pretty = AssertionParser.prettyPrintAST (fst el.AssertExpr) "" false
        printf $"Got AST:\n{pretty}")
    |> ignore
    
    let checkedASTs =
        validASTs
        |> List.map (fun el -> AssertionCheck.checkAST el.AssertExpr canvasComps)
        
    let goodASTs =
        checkedASTs
        |> List.choose (
            function
            | AssertionTypes.TypeInfo typeInfo-> Some typeInfo 
            | _ -> None)
    
    let finalAssertions =
        if goodASTs.Length = checkedASTs.Length then validASTs
        else
            // TODO(jpnock): improve error output
            printf $"ERROR in ASTs assertionASTs {checkedASTs} {goodASTs}"
            []
    
    let canvasState = fullCanvasState
    
    /// Tune for performance of initial zero-length simulation versus longer run.
    /// Probably this is not critical.
    match runCanvasStateChecksAndBuildGraph canvasState loadedDependencies with
    | Error err -> Error err
    | Ok graph ->
        match mergeDependencies diagramName graph
                                canvasState loadedDependencies with
        | Error err -> Error err
        | Ok graph ->
            // Simulation graph is fully merged with dependencies.
            // Perform checks on it
            let components, connections = canvasState
            let inputs, outputs = getSimulationIOs components
            match analyseSimulationGraph diagramName graph connections with
            | Some err -> Error err
            | None -> 
                try
                    match FastRun.buildFastSimulation simulationArraySize diagramName graph finalAssertions with
                    | Ok fs ->
                        let fs = saveStateInSimulationFastSim canvasState diagramName loadedDependencies fs   
                        Ok {
                            FastSim = fs                           
                            Graph = graph // NB graph is now not initialised with data
                            Inputs = inputs;
                            Outputs = outputs
                            IsSynchronous = hasSynchronousComponents graph
                            NumberBase = Hex
                            ClockTickNumber = 0
                        }
                    | Error  e -> Error  e
                with
                | AlgebraNotImplemented e -> Error e
                | e -> 
                    printfn "\nEXCEPTION:\n\n%A\n%A\n\n" e.Message e.StackTrace
                    Error {
                        Msg = sprintf "\nInternal ERROR in Issie fast simulation: %A\n\n%A\n" e.Message e.StackTrace
                        InDependency = None
                        ComponentsAffected = []
                        ConnectionsAffected = []
                    }
                |> Result.map (fun sd ->
                    //Fast.compareFastWithGraph sd |> ignore
                    sd)





/// Expose the extractSimulationIOs function from SimulationRunner.
let extractSimulationIOs = SimulationRunner.extractSimulationIOs

/// Get some info and the state of all stateful components in a graph.
let extractStatefulComponents
        (graph : SimulationGraph)
        : SimulationComponent list =
    graph
    |> Map.toList
    |> List.map snd
    |> List.filter (fun comp -> comp.State <> NoState)
    // TODO: recursively search custom components?


<|MERGE_RESOLUTION|>--- conflicted
+++ resolved
@@ -1,449 +1,444 @@
-(*
-    Simulator.fs
-
-    This module collects all the APIs required for a simulation. 
-*)
-
-module Simulator
-
-open AssertionTypes
-open CommonTypes
-open SimulatorTypes
-open SynchronousUtils
-open SimulationBuilder
-open SimulationRunner
-open DependencyMerger
-open SimulationGraphAnalyser
-
-// Simulating a circuit has four phases (not precisely in order of execution):
-// 1. Building a simulation graph made of SimulationComponents.
-// 2. Merging all the necessary dependencies.
-// 3. Analyse the graph to look for errors, such as unconnected ports,
-//    combinatorial loops, etc...
-// 4. Setting the values of the input nodes of the graph to kickstart the
-//    simulation process.
-
-/// Builds the graph and simulates it with all inputs zeroed.
-
-
-/// upper case a string
-let cap (sheet:string) = sheet.ToUpper()
-
-/// look up a sheet in a set of loaded components
-let getSheet (ldcs: LoadedComponent list) (openSheet: string)  =
-    match List.tryFind (fun ldc -> cap ldc.Name = cap openSheet) ldcs with
-    | None -> failwithf $"getSheet failed to look up '{openSheet}' in {ldcs |> List.map (fun ldc -> ldc.Name)}"
-    | Some name -> name
-
-/// look up a sheet in a set of loaded components, return [] or a list of the matching LoadedComponent
-let getLdcList (ldcs: LoadedComponent list) (openSheet: string)  =
-    match List.tryFind (fun ldc -> cap ldc.Name = cap openSheet) ldcs with
-    | None -> failwithf $"getSheet failed to look up '{openSheet}' in {ldcs |> List.map (fun ldc -> ldc.Name)}"
-    | Some name -> name
-
-let getDirectDependencies (cs:CanvasState) =
-    fst cs
-    |> List.collect (fun comp -> match comp.Type with | Custom ct-> [comp.Label, ct.Name] | _ -> [])
-
-let childrenOf (ldcs: LoadedComponent list) (sheet:string) =
-    getSheet ldcs sheet
-    |> (fun ldc -> getDirectDependencies ldc.CanvasState)
-
-
-/// Sheets needed to simulate sheet with name sheet.
-/// Sheets form a dependency tree. 
-/// ldcs is a list of loaded components which must include sheet
-let rec sheetsNeeded (ldcs: LoadedComponent list) (sheet:string): string list =
-    let children = childrenOf ldcs sheet |> List.map snd
-    children
-    |> List.filter (fun dep -> dep <> sheet)
-    |> List.map (sheetsNeeded ldcs)
-    |> List.concat
-    |> List.append children
-    |> List.append [sheet]
-    |> List.distinct
-
-
-/// canvasState: extracted canvasState from draw block.
-/// projLdcs: ldcs from project (current sheet ldc may be outofdate)
-/// diagramName: name of current open sheet.
-/// return updated list of all LDCs
-let getUpdatedLoadedComponentState diagramName canvasState projLdcs =
-    let ldc' = Extractor.extractLoadedSimulatorComponent canvasState diagramName
-    let ldcs = 
-        let ldcIsOpen ldc = ldc.Name = diagramName
-        projLdcs 
-        |> List.map (fun ldc -> if ldcIsOpen ldc then ldc' else ldc)
-        |> (fun ldcs -> if not <| List.exists ldcIsOpen ldcs then ldc' :: ldcs else ldcs)
-    ldcs
-
-
-/// gets the status of the simulation given current canvasState and project
-let getCurrentSimulationState (canvState: CanvasState) (project: Project option) (fs:FastSimulation) : SimulationRunStatus =
-    match project with
-    | None -> 
-        SimNoProject
-    | _ when fs.SimulatedTopSheet = "" ->
-        SimEmpty
-    | Some p -> 
-        let simIsUpToDate =
-            fs.SimulatedCanvasState
-            |> List.forall (fun ldc -> 
-                match p.OpenFileName = ldc.Name, List.tryFind (fun (ldc':LoadedComponent) -> ldc'.Name = ldc.Name) p.LoadedComponents with
-                | _, None -> false
-                | false, Some ldc' -> Extractor.loadedComponentIsEqual ldc ldc'
-                | true, Some _ -> Extractor.stateIsEqual ldc.CanvasState canvState)
-        match simIsUpToDate, p.OpenFileName = fs.SimulatedTopSheet with
-        | false, _ -> 
-            SimOutOfDate
-        | true, true -> 
-            SimValidSameSheet
-        | true, false -> 
-            SimValidDifferentSheet
-
-
-/// Helper used convert port into SheetPort for use by wave simulator determining connectivity
-/// within a design sheet.
-/// name is the name of the containing sheet.
-let portSheetPort (compsWithIds:Map<ComponentId,Component>) (name:string)  port  =
-    let comp = compsWithIds[ComponentId port.HostId]
-    let compPort = comp.getPort (PortId port.Id)
-    match compPort with
-    | None -> None
-    | Some cPort ->
-        {
-            PortOnComp = cPort
-            Sheet = name
-        } |> Some
-
-/// canvasState: extracted canvasState from draw block.
-/// loadedComponents: from project
-/// diagramName: name of current open sheet.
-/// save all needed by simulation ldcs in the FastSimulation record.
-/// The top sheet name must be saved separately - since if a simulation is being refreshed it must not change
-let saveStateInSimulation (canvasState:CanvasState) (openFileName: string) (loadedComponents: LoadedComponent list) =
-    let diagramName = openFileName
-    let ldcs = getUpdatedLoadedComponentState diagramName canvasState loadedComponents
-    //printfn $"diagramName={diagramName}, sheetNames = {ldcs |> List.map (fun ldc -> ldc.Name)}"
-    sheetsNeeded ldcs diagramName
-    |> List.map (getSheet ldcs)
-    |> (fun updatedLdcs -> 
-        let compMap, portMap =
-            updatedLdcs
-            |> List.map (
-                fun ldc -> 
-                    let comps,conns = ldc.CanvasState
-                    let compsWithIds = 
-                        comps 
-                        |> List.map (fun comp -> ComponentId comp.Id, comp)
-                        |> Map.ofList
-                    
-                    let portSheetPort = portSheetPort compsWithIds ldc.Name 
-                    
-                    let addConnToPort (portOpt: SheetPort option) conn pMap: Map<SheetPort,Connection list> =
-                        match portOpt with
-                        | None -> pMap
-                        | Some port ->
-                            pMap
-                            |> Map.change port (function | Some conns -> Some (conn :: conns) | None -> Some [conn])
-                    let portsToConnections =
-                        (Map.empty, conns)
-                        ||> List.fold (fun pMap conn ->
-                            pMap
-                            |> addConnToPort (portSheetPort conn.Source) conn
-                            |> addConnToPort (portSheetPort conn.Target) conn)
-                        |> Map.toList
-                    ((ldc.Name,compsWithIds), portsToConnections))
-            |> List.unzip  
-
-
-        let compMap = compMap|> Map.ofList
-        let portMap = portMap |> List.concat |> Map.ofList
-    
-        updatedLdcs, compMap, portMap)
-
-let saveStateInSimulationFastSim (canvasState:CanvasState) (openFileName: string) (loadedComponents: LoadedComponent list) (fs:FastSimulation) =
-    let updatedLdcs, compMap, portMap = saveStateInSimulation canvasState openFileName loadedComponents
-    {
-        fs with 
-            SimulatedCanvasState = updatedLdcs
-            ComponentsById = compMap
-            ConnectionsByPort = portMap 
-    }
-
-/// Extract circuit data from inputs and return a checked SimulationData object or an error
-/// SimulationData has some technical debt, it wraps FastSimulation adding some redundant data
-let rec startCircuitSimulation
-        (simulationArraySize: int)
-        (diagramName : string)
-        (fullCanvasState : CanvasState)
-        (loadedDependencies : LoadedComponent list)
-        : Result<SimulationData, SimulationError> =
-    
-    let _, sheetComponentMap, sheetCanvasConnections = saveStateInSimulation fullCanvasState diagramName loadedDependencies
-    // printf $"Got all sheet ldcs \n {allSheetLoadedComps}"
-    // printf $"Got all sheet comps \n {sheetComponentMap}"
-    // printf $"Got all sheet conns \n {sheetCanvasConnections}"
-    
-    let canvasConnections =
-        sheetCanvasConnections
-        |> Map.values
-        |> Seq.concat
-        |> List.ofSeq
-    
-    let mergeMaps (maps: seq<Map<_, _>>) =
-        maps
-        |> Seq.fold (fun accMap map ->
-            Map.fold (fun newMap key value -> Map.add key value newMap) accMap map
-        ) Map.empty
-    
-    let componentMap =
-        sheetComponentMap
-        |> Map.values
-        |> mergeMaps
-
-    let canvasComps =
-        sheetComponentMap.Values
-        |> Seq.map Map.values
-        |> Seq.concat
-        |> List.ofSeq
-    
-    let isAssertionComponent (comp:Component) =
-        match comp.Type with
-        | Plugin state when state.Inputs.Count = 1 && state.Outputs.Count = 0 ->
-            Some (comp.Id, state)
-        | _ -> None
-    
-    let assertionCompsAndIDs =
-        List.choose isAssertionComponent canvasComps
-    
-    let makeState =
-        VerificationComponents.makeConfigFromExternalInputComponent
-
-    let getPortNames comp : string list = 
-        comp.OutputPorts 
-        |> List.map (fun oP -> oP.Id)
-
-    let getSourceComponentState componentId =
-        let source = componentMap[componentId]
-        match source.Type with
-        | Plugin state -> state
-        | Input1 (busWidth, _) -> makeState source.Id [(Some busWidth)] [source.OutputPorts.Head.Id] source.Label
-        | IOLabel -> makeState source.Id [None] [source.OutputPorts.Head.Id] source.Label
-        | Viewer busWidth -> makeState source.Id [(Some busWidth)] [source.OutputPorts.Head.Id] source.Label
-        | Constant (busWidth, _) -> makeState source.Id [(Some busWidth)] [source.OutputPorts.Head.Id] source.Label
-        | _ -> makeState source.Id ([0..source.OutputPorts.Length] |> List.map (fun _ -> None)) (getPortNames source) source.Label
-        
-    // Problem : port number is None on components
-    // Solution : make a mapping between port Id and number
-    let inputPortIDToNumber =
-        canvasComps
-        |> List.map (fun comp -> [comp.InputPorts; comp.OutputPorts])
-        |> List.concat |> List.concat
-        |> List.map (fun port -> (port.Id, port.PortNumber))
-        |> Map.ofList
-    
-    let targetIDtoPortNum id =
-        // printf $"Looking up {id}"
-        inputPortIDToNumber[id]
-    
-    // HostId -> Map<input port number, state>
-    let componentIDToInputPortState =
-        canvasConnections
-        |> List.map (fun conn -> (
-                conn.Target.HostId,
-                targetIDtoPortNum conn.Target.Id,
-                (
-                    getSourceComponentState (ComponentId conn.Source.HostId),
-                    targetIDtoPortNum conn.Source.Id, conn.Id)
-                )
-        )
-        |> List.groupBy (fun (hostId, _, _) -> hostId)
-        |> List.map (fun (k, v) ->
-            let inputMap =
-                v |> List.choose (
-                        fun (_, inputNumber, (state, sourceNumber, connId)) ->
-                        match inputNumber.IsSome, sourceNumber.IsSome with
-                        | true, true -> Some (inputNumber.Value, (state, sourceNumber.Value, connId))
-                        | _ -> None )
-            k, Map.ofList inputMap)
-        |> Map.ofList
-    
-    // TODO(jpnock): Fix uses of this
-    let emptyPos = {AssertionTypes.Line = 1; AssertionTypes.Col = 1; AssertionTypes.Length = 1; }
-    
-<<<<<<< HEAD
-    let assertionComps = List.map snd assertionCompsAndIDs
-
-    let undrivenError = Error {
-        Msg = "An assertion component was not driven by any inputs"
-        Pos = emptyPos
-        ExtraErrors = None } 
-=======
-    let assertionComps: VerificationComponents.ComponentConfig list = List.map snd assertionCompsAndIDs
->>>>>>> 6c48539e
-    
-    let componentToSheet =
-        componentMap
-        |> Map.map (fun id _ ->
-            sheetComponentMap
-            |> Map.findKey (fun _ compMap -> compMap.ContainsKey id))
-
-    let assertionCompASTs : Result<AssertionTypes.Assertion, CodeError> list =
-        assertionComps
-        |> List.map (fun el ->
-            // TODO(jpnock): Currently assuming assert HIGH
-            let connectedToPort = componentIDToInputPortState.TryFind el.InstanceID.Value
-            match connectedToPort with
-            | None -> undrivenError
-            | Some connectedTo ->               
-                let (assertionInput, _, _) = connectedTo[0]
-                let ast = VerificationASTGen.generateAST componentIDToInputPortState 0 "" assertionInput
-                let assertion = ast, emptyPos
-                let componentId = 
-                    match el.InstanceID with
-                    | Some id -> id
-                    | _ -> failwithf "What - assertion comps should have ids at this point"
-                let assertionLabel = componentMap[ComponentId componentId].Label
-                let assertionSheet = componentToSheet[ComponentId componentId]
-                Ok {AssertExpr = assertion; InputNames = Set.empty; Name = Some assertionLabel; Id = Some componentId; Sheet = Some assertionSheet; Description = el.AssertionDescription})
-    
-    let isAssertionTextComp (comp:Component) =
-        match comp.Type with
-        | Plugin state -> 
-            match state.AssertionText with
-            | Some text -> Some (state, text)
-            | None -> None
-        | _ -> None 
-    
-    let assertionTextComps = canvasComps |> List.choose isAssertionTextComp
-
-    let parsedAssertionTexts =
-        let parseAndLink (state:VerificationComponents.ComponentConfig, assertText:string) =
-            let portMap = componentIDToInputPortState.TryFind state.InstanceID.Value |> Option.get
-
-            let inputPorts = List.ofSeq state.Inputs.Keys
-            let undrivenInput =
-                List.exists (fun key ->
-                    match Map.tryFind key portMap with
-                    | None -> true
-                    | Some _ -> false 
-                ) inputPorts
-
-            match undrivenInput with
-            | true -> undrivenError
-            | false ->
-                let inputLinks = 
-                    inputPorts
-                    |> List.map (fun pn -> 
-                        let (driverState, driverPn, connId) = portMap[pn]
-                        let idData = {Name = driverState.Outputs[driverPn].HostLabel; PortNumber = driverPn; ConnId = connId}
-                        state.Inputs[pn].Name, idData
-                    ) |> Map.ofList
-                AssertionParser.parseAssertion assertText <| Some inputLinks
-        List.map parseAndLink assertionTextComps
-
-    let allASTs = List.concat [assertionCompASTs; parsedAssertionTexts]
-    
-    let resultFolder state result =
-        match result with 
-        | Ok expr -> (List.append [expr] <| fst state, snd state)
-        | Error e -> (fst state, List.append [e] <| snd state)
-
-    let (validASTs, astErrors) = List.fold resultFolder ([], []) allASTs
-    
-    if not astErrors.IsEmpty then
-        // TODO(jpnock): improve error output
-        printf $"Not all assertions could be parsed:"
-        List.iter ( fun e -> printf $"{e}") astErrors
-   
-    printf $"Got valid ASTs: {validASTs}"
-    
-    validASTs
-    |> List.map (fun el ->
-        let pretty = AssertionParser.prettyPrintAST (fst el.AssertExpr) "" false
-        printf $"Got AST:\n{pretty}")
-    |> ignore
-    
-    let checkedASTs =
-        validASTs
-        |> List.map (fun el -> AssertionCheck.checkAST el.AssertExpr canvasComps)
-        
-    let goodASTs =
-        checkedASTs
-        |> List.choose (
-            function
-            | AssertionTypes.TypeInfo typeInfo-> Some typeInfo 
-            | _ -> None)
-    
-    let finalAssertions =
-        if goodASTs.Length = checkedASTs.Length then validASTs
-        else
-            // TODO(jpnock): improve error output
-            printf $"ERROR in ASTs assertionASTs {checkedASTs} {goodASTs}"
-            []
-    
-    let canvasState = fullCanvasState
-    
-    /// Tune for performance of initial zero-length simulation versus longer run.
-    /// Probably this is not critical.
-    match runCanvasStateChecksAndBuildGraph canvasState loadedDependencies with
-    | Error err -> Error err
-    | Ok graph ->
-        match mergeDependencies diagramName graph
-                                canvasState loadedDependencies with
-        | Error err -> Error err
-        | Ok graph ->
-            // Simulation graph is fully merged with dependencies.
-            // Perform checks on it
-            let components, connections = canvasState
-            let inputs, outputs = getSimulationIOs components
-            match analyseSimulationGraph diagramName graph connections with
-            | Some err -> Error err
-            | None -> 
-                try
-                    match FastRun.buildFastSimulation simulationArraySize diagramName graph finalAssertions with
-                    | Ok fs ->
-                        let fs = saveStateInSimulationFastSim canvasState diagramName loadedDependencies fs   
-                        Ok {
-                            FastSim = fs                           
-                            Graph = graph // NB graph is now not initialised with data
-                            Inputs = inputs;
-                            Outputs = outputs
-                            IsSynchronous = hasSynchronousComponents graph
-                            NumberBase = Hex
-                            ClockTickNumber = 0
-                        }
-                    | Error  e -> Error  e
-                with
-                | AlgebraNotImplemented e -> Error e
-                | e -> 
-                    printfn "\nEXCEPTION:\n\n%A\n%A\n\n" e.Message e.StackTrace
-                    Error {
-                        Msg = sprintf "\nInternal ERROR in Issie fast simulation: %A\n\n%A\n" e.Message e.StackTrace
-                        InDependency = None
-                        ComponentsAffected = []
-                        ConnectionsAffected = []
-                    }
-                |> Result.map (fun sd ->
-                    //Fast.compareFastWithGraph sd |> ignore
-                    sd)
-
-
-
-
-
-/// Expose the extractSimulationIOs function from SimulationRunner.
-let extractSimulationIOs = SimulationRunner.extractSimulationIOs
-
-/// Get some info and the state of all stateful components in a graph.
-let extractStatefulComponents
-        (graph : SimulationGraph)
-        : SimulationComponent list =
-    graph
-    |> Map.toList
-    |> List.map snd
-    |> List.filter (fun comp -> comp.State <> NoState)
-    // TODO: recursively search custom components?
-
-
+(*
+    Simulator.fs
+
+    This module collects all the APIs required for a simulation. 
+*)
+
+module Simulator
+
+open AssertionTypes
+open CommonTypes
+open SimulatorTypes
+open SynchronousUtils
+open SimulationBuilder
+open SimulationRunner
+open DependencyMerger
+open SimulationGraphAnalyser
+
+// Simulating a circuit has four phases (not precisely in order of execution):
+// 1. Building a simulation graph made of SimulationComponents.
+// 2. Merging all the necessary dependencies.
+// 3. Analyse the graph to look for errors, such as unconnected ports,
+//    combinatorial loops, etc...
+// 4. Setting the values of the input nodes of the graph to kickstart the
+//    simulation process.
+
+/// Builds the graph and simulates it with all inputs zeroed.
+
+
+/// upper case a string
+let cap (sheet:string) = sheet.ToUpper()
+
+/// look up a sheet in a set of loaded components
+let getSheet (ldcs: LoadedComponent list) (openSheet: string)  =
+    match List.tryFind (fun ldc -> cap ldc.Name = cap openSheet) ldcs with
+    | None -> failwithf $"getSheet failed to look up '{openSheet}' in {ldcs |> List.map (fun ldc -> ldc.Name)}"
+    | Some name -> name
+
+/// look up a sheet in a set of loaded components, return [] or a list of the matching LoadedComponent
+let getLdcList (ldcs: LoadedComponent list) (openSheet: string)  =
+    match List.tryFind (fun ldc -> cap ldc.Name = cap openSheet) ldcs with
+    | None -> failwithf $"getSheet failed to look up '{openSheet}' in {ldcs |> List.map (fun ldc -> ldc.Name)}"
+    | Some name -> name
+
+let getDirectDependencies (cs:CanvasState) =
+    fst cs
+    |> List.collect (fun comp -> match comp.Type with | Custom ct-> [comp.Label, ct.Name] | _ -> [])
+
+let childrenOf (ldcs: LoadedComponent list) (sheet:string) =
+    getSheet ldcs sheet
+    |> (fun ldc -> getDirectDependencies ldc.CanvasState)
+
+
+/// Sheets needed to simulate sheet with name sheet.
+/// Sheets form a dependency tree. 
+/// ldcs is a list of loaded components which must include sheet
+let rec sheetsNeeded (ldcs: LoadedComponent list) (sheet:string): string list =
+    let children = childrenOf ldcs sheet |> List.map snd
+    children
+    |> List.filter (fun dep -> dep <> sheet)
+    |> List.map (sheetsNeeded ldcs)
+    |> List.concat
+    |> List.append children
+    |> List.append [sheet]
+    |> List.distinct
+
+
+/// canvasState: extracted canvasState from draw block.
+/// projLdcs: ldcs from project (current sheet ldc may be outofdate)
+/// diagramName: name of current open sheet.
+/// return updated list of all LDCs
+let getUpdatedLoadedComponentState diagramName canvasState projLdcs =
+    let ldc' = Extractor.extractLoadedSimulatorComponent canvasState diagramName
+    let ldcs = 
+        let ldcIsOpen ldc = ldc.Name = diagramName
+        projLdcs 
+        |> List.map (fun ldc -> if ldcIsOpen ldc then ldc' else ldc)
+        |> (fun ldcs -> if not <| List.exists ldcIsOpen ldcs then ldc' :: ldcs else ldcs)
+    ldcs
+
+
+/// gets the status of the simulation given current canvasState and project
+let getCurrentSimulationState (canvState: CanvasState) (project: Project option) (fs:FastSimulation) : SimulationRunStatus =
+    match project with
+    | None -> 
+        SimNoProject
+    | _ when fs.SimulatedTopSheet = "" ->
+        SimEmpty
+    | Some p -> 
+        let simIsUpToDate =
+            fs.SimulatedCanvasState
+            |> List.forall (fun ldc -> 
+                match p.OpenFileName = ldc.Name, List.tryFind (fun (ldc':LoadedComponent) -> ldc'.Name = ldc.Name) p.LoadedComponents with
+                | _, None -> false
+                | false, Some ldc' -> Extractor.loadedComponentIsEqual ldc ldc'
+                | true, Some _ -> Extractor.stateIsEqual ldc.CanvasState canvState)
+        match simIsUpToDate, p.OpenFileName = fs.SimulatedTopSheet with
+        | false, _ -> 
+            SimOutOfDate
+        | true, true -> 
+            SimValidSameSheet
+        | true, false -> 
+            SimValidDifferentSheet
+
+
+/// Helper used convert port into SheetPort for use by wave simulator determining connectivity
+/// within a design sheet.
+/// name is the name of the containing sheet.
+let portSheetPort (compsWithIds:Map<ComponentId,Component>) (name:string)  port  =
+    let comp = compsWithIds[ComponentId port.HostId]
+    let compPort = comp.getPort (PortId port.Id)
+    match compPort with
+    | None -> None
+    | Some cPort ->
+        {
+            PortOnComp = cPort
+            Sheet = name
+        } |> Some
+
+/// canvasState: extracted canvasState from draw block.
+/// loadedComponents: from project
+/// diagramName: name of current open sheet.
+/// save all needed by simulation ldcs in the FastSimulation record.
+/// The top sheet name must be saved separately - since if a simulation is being refreshed it must not change
+let saveStateInSimulation (canvasState:CanvasState) (openFileName: string) (loadedComponents: LoadedComponent list) =
+    let diagramName = openFileName
+    let ldcs = getUpdatedLoadedComponentState diagramName canvasState loadedComponents
+    //printfn $"diagramName={diagramName}, sheetNames = {ldcs |> List.map (fun ldc -> ldc.Name)}"
+    sheetsNeeded ldcs diagramName
+    |> List.map (getSheet ldcs)
+    |> (fun updatedLdcs -> 
+        let compMap, portMap =
+            updatedLdcs
+            |> List.map (
+                fun ldc -> 
+                    let comps,conns = ldc.CanvasState
+                    let compsWithIds = 
+                        comps 
+                        |> List.map (fun comp -> ComponentId comp.Id, comp)
+                        |> Map.ofList
+                    
+                    let portSheetPort = portSheetPort compsWithIds ldc.Name 
+                    
+                    let addConnToPort (portOpt: SheetPort option) conn pMap: Map<SheetPort,Connection list> =
+                        match portOpt with
+                        | None -> pMap
+                        | Some port ->
+                            pMap
+                            |> Map.change port (function | Some conns -> Some (conn :: conns) | None -> Some [conn])
+                    let portsToConnections =
+                        (Map.empty, conns)
+                        ||> List.fold (fun pMap conn ->
+                            pMap
+                            |> addConnToPort (portSheetPort conn.Source) conn
+                            |> addConnToPort (portSheetPort conn.Target) conn)
+                        |> Map.toList
+                    ((ldc.Name,compsWithIds), portsToConnections))
+            |> List.unzip  
+
+
+        let compMap = compMap|> Map.ofList
+        let portMap = portMap |> List.concat |> Map.ofList
+    
+        updatedLdcs, compMap, portMap)
+
+let saveStateInSimulationFastSim (canvasState:CanvasState) (openFileName: string) (loadedComponents: LoadedComponent list) (fs:FastSimulation) =
+    let updatedLdcs, compMap, portMap = saveStateInSimulation canvasState openFileName loadedComponents
+    {
+        fs with 
+            SimulatedCanvasState = updatedLdcs
+            ComponentsById = compMap
+            ConnectionsByPort = portMap 
+    }
+
+/// Extract circuit data from inputs and return a checked SimulationData object or an error
+/// SimulationData has some technical debt, it wraps FastSimulation adding some redundant data
+let rec startCircuitSimulation
+        (simulationArraySize: int)
+        (diagramName : string)
+        (fullCanvasState : CanvasState)
+        (loadedDependencies : LoadedComponent list)
+        : Result<SimulationData, SimulationError> =
+    
+    let _, sheetComponentMap, sheetCanvasConnections = saveStateInSimulation fullCanvasState diagramName loadedDependencies
+    // printf $"Got all sheet ldcs \n {allSheetLoadedComps}"
+    // printf $"Got all sheet comps \n {sheetComponentMap}"
+    // printf $"Got all sheet conns \n {sheetCanvasConnections}"
+    
+    let canvasConnections =
+        sheetCanvasConnections
+        |> Map.values
+        |> Seq.concat
+        |> List.ofSeq
+    
+    let mergeMaps (maps: seq<Map<_, _>>) =
+        maps
+        |> Seq.fold (fun accMap map ->
+            Map.fold (fun newMap key value -> Map.add key value newMap) accMap map
+        ) Map.empty
+    
+    let componentMap =
+        sheetComponentMap
+        |> Map.values
+        |> mergeMaps
+
+    let canvasComps =
+        sheetComponentMap.Values
+        |> Seq.map Map.values
+        |> Seq.concat
+        |> List.ofSeq
+    
+    let isAssertionComponent (comp:Component) =
+        match comp.Type with
+        | Plugin state when state.Inputs.Count = 1 && state.Outputs.Count = 0 ->
+            Some (comp.Id, state)
+        | _ -> None
+    
+    let assertionCompsAndIDs =
+        List.choose isAssertionComponent canvasComps
+    
+    let makeState =
+        VerificationComponents.makeConfigFromExternalInputComponent
+
+    let getPortNames comp : string list = 
+        comp.OutputPorts 
+        |> List.map (fun oP -> oP.Id)
+
+    let getSourceComponentState componentId =
+        let source = componentMap[componentId]
+        match source.Type with
+        | Plugin state -> state
+        | Input1 (busWidth, _) -> makeState source.Id [(Some busWidth)] [source.OutputPorts.Head.Id] source.Label
+        | IOLabel -> makeState source.Id [None] [source.OutputPorts.Head.Id] source.Label
+        | Viewer busWidth -> makeState source.Id [(Some busWidth)] [source.OutputPorts.Head.Id] source.Label
+        | Constant (busWidth, _) -> makeState source.Id [(Some busWidth)] [source.OutputPorts.Head.Id] source.Label
+        | _ -> makeState source.Id ([0..source.OutputPorts.Length] |> List.map (fun _ -> None)) (getPortNames source) source.Label
+        
+    // Problem : port number is None on components
+    // Solution : make a mapping between port Id and number
+    let inputPortIDToNumber =
+        canvasComps
+        |> List.map (fun comp -> [comp.InputPorts; comp.OutputPorts])
+        |> List.concat |> List.concat
+        |> List.map (fun port -> (port.Id, port.PortNumber))
+        |> Map.ofList
+    
+    let targetIDtoPortNum id =
+        // printf $"Looking up {id}"
+        inputPortIDToNumber[id]
+    
+    // HostId -> Map<input port number, state>
+    let componentIDToInputPortState =
+        canvasConnections
+        |> List.map (fun conn -> (
+                conn.Target.HostId,
+                targetIDtoPortNum conn.Target.Id,
+                (
+                    getSourceComponentState (ComponentId conn.Source.HostId),
+                    targetIDtoPortNum conn.Source.Id, conn.Id)
+                )
+        )
+        |> List.groupBy (fun (hostId, _, _) -> hostId)
+        |> List.map (fun (k, v) ->
+            let inputMap =
+                v |> List.choose (
+                        fun (_, inputNumber, (state, sourceNumber, connId)) ->
+                        match inputNumber.IsSome, sourceNumber.IsSome with
+                        | true, true -> Some (inputNumber.Value, (state, sourceNumber.Value, connId))
+                        | _ -> None )
+            k, Map.ofList inputMap)
+        |> Map.ofList
+    
+    // TODO(jpnock): Fix uses of this
+    let emptyPos = {AssertionTypes.Line = 1; AssertionTypes.Col = 1; AssertionTypes.Length = 1; }
+    
+    let undrivenError = Error {
+        Msg = "An assertion component was not driven by any inputs"
+        Pos = emptyPos
+        ExtraErrors = None } 
+    let assertionComps: VerificationComponents.ComponentConfig list = List.map snd assertionCompsAndIDs
+    
+    let componentToSheet =
+        componentMap
+        |> Map.map (fun id _ ->
+            sheetComponentMap
+            |> Map.findKey (fun _ compMap -> compMap.ContainsKey id))
+
+    let assertionCompASTs : Result<AssertionTypes.Assertion, CodeError> list =
+        assertionComps
+        |> List.map (fun el ->
+            // TODO(jpnock): Currently assuming assert HIGH
+            let connectedToPort = componentIDToInputPortState.TryFind el.InstanceID.Value
+            match connectedToPort with
+            | None -> undrivenError
+            | Some connectedTo ->               
+                let (assertionInput, _, _) = connectedTo[0]
+                let ast = VerificationASTGen.generateAST componentIDToInputPortState 0 "" assertionInput
+                let assertion = ast, emptyPos
+                let componentId = 
+                    match el.InstanceID with
+                    | Some id -> id
+                    | _ -> failwithf "What - assertion comps should have ids at this point"
+                let assertionLabel = componentMap[ComponentId componentId].Label
+                let assertionSheet = componentToSheet[ComponentId componentId]
+                Ok {AssertExpr = assertion; InputNames = Set.empty; Name = Some assertionLabel; Id = Some componentId; Sheet = Some assertionSheet; Description = el.AssertionDescription})
+    
+    let isAssertionTextComp (comp:Component) =
+        match comp.Type with
+        | Plugin state -> 
+            match state.AssertionText with
+            | Some text -> Some (state, text)
+            | None -> None
+        | _ -> None 
+    
+    let assertionTextComps = canvasComps |> List.choose isAssertionTextComp
+
+    let parsedAssertionTexts =
+        let parseAndLink (state:VerificationComponents.ComponentConfig, assertText:string) =
+            let portMap = componentIDToInputPortState.TryFind state.InstanceID.Value |> Option.get
+
+            let inputPorts = List.ofSeq state.Inputs.Keys
+            let undrivenInput =
+                List.exists (fun key ->
+                    match Map.tryFind key portMap with
+                    | None -> true
+                    | Some _ -> false 
+                ) inputPorts
+
+            match undrivenInput with
+            | true -> undrivenError
+            | false ->
+                let inputLinks = 
+                    inputPorts
+                    |> List.map (fun pn -> 
+                        let (driverState, driverPn, connId) = portMap[pn]
+                        let idData = {Name = driverState.Outputs[driverPn].HostLabel; PortNumber = driverPn; ConnId = connId}
+                        state.Inputs[pn].Name, idData
+                    ) |> Map.ofList
+                AssertionParser.parseAssertion assertText <| Some inputLinks
+        List.map parseAndLink assertionTextComps
+
+    let allASTs = List.concat [assertionCompASTs; parsedAssertionTexts]
+    
+    let resultFolder state result =
+        match result with 
+        | Ok expr -> (List.append [expr] <| fst state, snd state)
+        | Error e -> (fst state, List.append [e] <| snd state)
+
+    let (validASTs, astErrors) = List.fold resultFolder ([], []) allASTs
+    
+    if not astErrors.IsEmpty then
+        // TODO(jpnock): improve error output
+        printf $"Not all assertions could be parsed:"
+        List.iter ( fun e -> printf $"{e}") astErrors
+   
+    printf $"Got valid ASTs: {validASTs}"
+    
+    validASTs
+    |> List.map (fun el ->
+        let pretty = AssertionParser.prettyPrintAST (fst el.AssertExpr) "" false
+        printf $"Got AST:\n{pretty}")
+    |> ignore
+    
+    let checkedASTs =
+        validASTs
+        |> List.map (fun el -> AssertionCheck.checkAST el.AssertExpr canvasComps)
+        
+    let goodASTs =
+        checkedASTs
+        |> List.choose (
+            function
+            | AssertionTypes.TypeInfo typeInfo-> Some typeInfo 
+            | _ -> None)
+    
+    let finalAssertions =
+        if goodASTs.Length = checkedASTs.Length then validASTs
+        else
+            // TODO(jpnock): improve error output
+            printf $"ERROR in ASTs assertionASTs {checkedASTs} {goodASTs}"
+            []
+    
+    let canvasState = fullCanvasState
+    
+    /// Tune for performance of initial zero-length simulation versus longer run.
+    /// Probably this is not critical.
+    match runCanvasStateChecksAndBuildGraph canvasState loadedDependencies with
+    | Error err -> Error err
+    | Ok graph ->
+        match mergeDependencies diagramName graph
+                                canvasState loadedDependencies with
+        | Error err -> Error err
+        | Ok graph ->
+            // Simulation graph is fully merged with dependencies.
+            // Perform checks on it
+            let components, connections = canvasState
+            let inputs, outputs = getSimulationIOs components
+            match analyseSimulationGraph diagramName graph connections with
+            | Some err -> Error err
+            | None -> 
+                try
+                    match FastRun.buildFastSimulation simulationArraySize diagramName graph finalAssertions with
+                    | Ok fs ->
+                        let fs = saveStateInSimulationFastSim canvasState diagramName loadedDependencies fs   
+                        Ok {
+                            FastSim = fs                           
+                            Graph = graph // NB graph is now not initialised with data
+                            Inputs = inputs;
+                            Outputs = outputs
+                            IsSynchronous = hasSynchronousComponents graph
+                            NumberBase = Hex
+                            ClockTickNumber = 0
+                        }
+                    | Error  e -> Error  e
+                with
+                | AlgebraNotImplemented e -> Error e
+                | e -> 
+                    printfn "\nEXCEPTION:\n\n%A\n%A\n\n" e.Message e.StackTrace
+                    Error {
+                        Msg = sprintf "\nInternal ERROR in Issie fast simulation: %A\n\n%A\n" e.Message e.StackTrace
+                        InDependency = None
+                        ComponentsAffected = []
+                        ConnectionsAffected = []
+                    }
+                |> Result.map (fun sd ->
+                    //Fast.compareFastWithGraph sd |> ignore
+                    sd)
+
+
+
+
+
+/// Expose the extractSimulationIOs function from SimulationRunner.
+let extractSimulationIOs = SimulationRunner.extractSimulationIOs
+
+/// Get some info and the state of all stateful components in a graph.
+let extractStatefulComponents
+        (graph : SimulationGraph)
+        : SimulationComponent list =
+    graph
+    |> Map.toList
+    |> List.map snd
+    |> List.filter (fun comp -> comp.State <> NoState)
+    // TODO: recursively search custom components?
+
+