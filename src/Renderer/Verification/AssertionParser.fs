--- conflicted
+++ resolved
@@ -59,14 +59,13 @@
 /// Lex an assertion expression into a series of tokens.
 /// Will supply errors messages pointing to the piece of text
 /// which cannot be correctly tokenized.
-<<<<<<< HEAD
 /// If the input names are known beforehand, e.g. when running the simulation
 /// an input map can be supplied which can be used to link each identifier to 
 /// a specific port/connection in the current sheet.
 let rec lexAssertion (code: string) (inputLinks: Map<string, Id> option) curLine curCol (tokens: Token list): Result<Token list, CodeError> =
     let addToken tokType len= 
         let remainingCode = code.Substring len
-        let token = {Type = tokType; Pos = {Line = curLine; Col = curCol; Length = len}}
+        let token = {Type = tokType; Pos = {Line = curLine; Col = curCol; Length = len; CompId = "parser"}}
         let tokens' = List.append tokens [token]
         lexAssertion remainingCode inputLinks curLine (curCol + len) tokens'
 
@@ -86,7 +85,7 @@
         addToken (TBusCast width) m.Length
     | RegexPattern "'" m ->
         Error { 
-            Pos = {Line = curLine; Col = curCol; Length = m.Length}
+            Pos = {Line = curLine; Col = curCol; Length = m.Length; CompId = "textBased"}
             Msg = "Remember to specify a width for the bus cast"
             ExtraErrors = None
         }
@@ -109,7 +108,7 @@
     | RegexPattern ".*(\n|$)" m ->
         // Catch all syntax to match any invalid input
         Error {
-            Pos = {Line = curLine; Col = curCol; Length = m.Length}; 
+            Pos = {Line = curLine; Col = curCol; Length = m.Length; CompId ="textBased"}; 
             Msg = "Unrecognized token: " + m.Value; 
             ExtraErrors = None
         }
@@ -117,84 +116,6 @@
         failwithf "What? Should not be possible for code not to be matched to token in assertion lexer"
 
 /// Map a binary token to its equivalent Expr type.
-=======
-let rec lexAssertion (code: string) curLine curCol (tokens: Token list): Result<Token list, CodeError> =
-    if code.Length = 0 then
-        Ok tokens
-    else
-        let addToken tokType len= 
-            let remainingCode = code.Substring len
-            let token = {Type = tokType; Pos = {Line = curLine; Col = curCol; Length = len; CompId = "parser"}}
-            let tokens' = List.append tokens [token]
-            lexAssertion remainingCode curLine (curCol + len) tokens'
-
-        match code with 
-        | RegexPattern "\n" m -> 
-            // Count new lines, but don't add them to the list of tokens
-            lexAssertion (code.Substring m.Length) (curLine+1) 0 tokens
-        | RegexPattern "( |\t)+" m -> 
-            // Similar concept for white space
-            lexAssertion (code.Substring m.Length) curLine (curCol + m.Length) tokens
-        | RegexPattern "\/\/[^\n\r]+" m -> 
-            // Single line comment
-            lexAssertion (code.Substring m.Length) curLine (curCol + m.Length) tokens
-        | RegexPattern "[1-9]\d*'" m ->
-            let matchedStr = m.Value;
-            let width = System.Int32.Parse <| matchedStr.Remove (matchedStr.Length - 1)
-            addToken (TBusCast width) m.Length
-        | RegexPattern "'" m ->
-            Error { 
-                Pos = {Line = curLine; Col = curCol; Length = m.Length; CompId = "textBased"}
-                Msg = "Remember to specify a width for the bus cast"
-                ExtraErrors = None
-            }
-        | RegexPattern "([1-9]\d*|0x([0-9]|[A-F])+|0b(0|1)+)" m -> 
-            // integer literals
-            let intTok = System.Int64.Parse m.Value |> Int |> Value |> TLit 
-            addToken intTok m.Length
-        | RegexPattern "signed" m -> addToken TSigned m.Length 
-        | RegexPattern "unsigned" m -> addToken TUnsigned m.Length 
-        | RegexPattern "bool" m -> addToken TBool m.Length 
-        | RegexPattern "assertTrue" m -> addToken TAssertTrue m.Length 
-        | RegexPattern "assertFalse" m -> addToken TAssertFalse m.Length 
-        | RegexPattern "input" m -> addToken TInput m.Length
-        | RegexPattern "[_a-zA-Z][_a-zA-Z0-9]*" m ->
-            // identifiers
-            // ln220: added 0 as a temporary fix to the fact that now output port number is fixed
-            let idTok = Id (m.Value, 0, "") |> TLit
-            addToken idTok m.Length
-        | RegexPattern "," m ->    addToken TComma m.Length 
-        | RegexPattern ";" m ->    addToken TSemicolon m.Length 
-        | RegexPattern "\(" m ->   addToken TLParen m.Length
-        | RegexPattern "\)" m ->   addToken TRParen m.Length
-        | RegexPattern "\+" m ->   addToken TAdd m.Length
-        | RegexPattern "-" m ->    addToken TSub m.Length
-        | RegexPattern "\*" m ->   addToken TMul m.Length
-        | RegexPattern "/" m ->    addToken TDiv m.Length
-        | RegexPattern "%" m ->    addToken TRem m.Length
-        | RegexPattern "&&" m ->   addToken TLogAnd m.Length
-        | RegexPattern "\|\|" m -> addToken TLogOr m.Length
-        | RegexPattern "&" m ->    addToken TBitAnd m.Length
-        | RegexPattern "~" m ->    addToken TBitNot m.Length
-        | RegexPattern "\|" m ->   addToken TBitOr m.Length
-        | RegexPattern "==" m ->   addToken TEq m.Length
-        | RegexPattern "!=" m ->   addToken TNeq m.Length
-        | RegexPattern "!" m ->    addToken TLogNot m.Length
-        | RegexPattern ">=" m ->   addToken TGte m.Length
-        | RegexPattern "<=" m ->   addToken TLte m.Length
-        | RegexPattern "<" m ->    addToken TLt m.Length
-        | RegexPattern ">" m ->    addToken TGt m.Length
-        | RegexPattern ".*(\n|$)" m ->
-            // Catch all syntax to match any invalid input
-            Error {
-                Pos = {Line = curLine; Col = curCol; Length = m.Length; CompId = ""}; 
-                Msg = "Unrecognized token: " + m.Value; 
-                ExtraErrors = None
-            }
-        | _ ->
-            failwithf "What? Should not be possible for code not to be matched to token in assertion lexer"
-
->>>>>>> cce52363
 let mapBinaryOpToExpr tokenType binaryOperands =
     match tokenType with
     | TAdd ->
@@ -505,12 +426,8 @@
         else
             Ok stream
 
-<<<<<<< HEAD
     // Purely used to cleanly initialize token stream
-    let dummyToken = {Type = TComma; Pos = {Line = 1; Col = 1; Length = 1}}
-=======
     let dummyToken = {Type = TComma; Pos = {Line = 1; Col = 1; Length = 1; CompId = ""}}
->>>>>>> cce52363
 
     // Parse the inputs list followed by the actual assertion expression.
     // Before each parse check if there are any tokens left and if not
