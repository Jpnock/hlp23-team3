--- conflicted
+++ resolved
@@ -111,7 +111,6 @@
     (sprintf "%A" col).ToLower()
 
 
-<<<<<<< HEAD
 /// Properties for react-tippy
 type TooltipsProps =
     | Content of string
@@ -141,11 +140,9 @@
 
 let inline toolT (props : TooltipsProps list) (elems : ReactElement list) : ReactElement =
     ofImport "ReactToolTip" "react-tooltip" (keyValueList CaseRules.LowerFirst props) elems
-=======
 let testCanvas = Browser.Dom.document.createElement("canvas") :?> HTMLCanvasElement
 let canvasWidthContext = testCanvas.getContext_2d()
 
 let getTextWidthInPixels(txt:string, font:string) =
    canvasWidthContext.font <- font; // e.g. "16px times new roman";
-   canvasWidthContext.measureText(txt).width;
->>>>>>> 932b18b8
+   canvasWidthContext.measureText(txt).width;