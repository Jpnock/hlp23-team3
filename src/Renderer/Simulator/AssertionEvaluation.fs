module AssertionEvaluation

open AssertionTypes
open AssertionCheck
open CommonTypes 
open SimulatorTypes

// these types are here because they concern evaluation, not assertions in general
type IntToBool = int -> int -> bool
type IntToInt = int -> int -> int
type UintToBool = uint -> uint -> bool
type UintToUint = uint -> uint -> uint
type BoolToBool = bool -> bool -> bool
type IntToIntUn = int -> int
type UintToUintUn = uint -> uint
type BoolToBoolUn = bool -> bool

type Functions =
    | ItB of IntToBool
    | ItI of IntToInt
    | UtB of UintToBool
    | UtU of UintToUint
    | BtB of BoolToBool
    | ItIUn of IntToIntUn
    | UtUUn of UintToUintUn
    | BtBUn of BoolToBoolUn

let boolToInt =
    function
    | true -> 1
    | false -> 0

let boolToUint =
    function
    | true -> 1u
    | false -> 0u

let intToBool n = if n = 0 then false else true
let uintToBool n = if n = uint 0 then false else true

//get FComponentId for component that is in the sheet where it's currently being simulated 
let getFComponentId label components = 
    let isRightComponent (comp: FastComponent) = 
        match comp.FLabel, comp.FType with 
        | labelComp, Input1 _ when labelComp = label-> Some(comp.fId)
        | labelComp, Viewer _ when labelComp = label-> Some(comp.fId)
        | labelComp, Input1 _ when labelComp = label-> Some(comp.fId)
        | _ -> None
    let compId = 
        List.choose isRightComponent components 
        |> function 
            | a::[] -> a
            | _ -> failwithf "should not happen"
    compId

let getLitProperties (components: FastComponent List) lit = 
    match lit with
    | Value value -> getType value, getLitMinSize value 
    | Id id -> 
        let width = 
            let isRightComponent (comp: FastComponent) = 
                match comp.FLabel, comp.FType with 
                | idComp, Viewer width when idComp = id -> Some(width)
                | idComp, Input1 (width,_) when idComp = id -> Some(width)
                | _ -> None 
            List.choose isRightComponent components 
            |> function 
                | id::[] -> id 
                | [] -> failwithf "the component is not in the list" // TODO make an actual error message as this is a user error
                | _ -> failwithf "there are one or more components that match this description (should not happen, dev error not user error)"
        UintType, int width

// assume that the AST is correct (as it will be checked upon creation of the component)
<<<<<<< HEAD
let rec evaluate (tree: ExprInfo) (fs:FastSimulation) step: Value * Size= 

=======
let rec evaluate (tree: ExprInfo) components (fs:FastSimulation) step: Value * Size= 
    printf $"we are evaluating {components}"
>>>>>>> a749af1a
    let resizeRes (size: Size) res = 
        match res, size with 
        | Int neg, Size s when neg < 0 -> Int (max neg (int (-(2. ** float (s- 1))))), size
        | Int pos, Size s -> Int (min pos (int (2. ** float (s- 1)) - 1)), size
        | Uint v, Size s -> Uint (min v (uint (2. ** float s) - 1u)), size  
        | _ -> res, size 

    // can definitely be improved and abstracted more (maybe put together unOp and binOp)
    let ExprEval (fInt: Option<Functions>) (fUint: Option<Functions>) (fBool: Option<Functions>) ops=
        let getResSize (lExpr, posL) (rExpr, posR) sizeL sizeR= 
            match lExpr, rExpr with 
            | Lit litL, Lit litR -> max sizeL sizeR
            | Lit _ , _ -> sizeR
            | _-> sizeL 

        match ops with
        | BinOp(l, r) ->
            let leftRes, sizeL = evaluate l fs step
            let rightRes, sizeR = evaluate r fs step

            let value, size = 
                match leftRes, rightRes with
                | Int op1, Int op2 ->
                    match fInt with
                    | Some(ItB f) -> Bool(f op1 op2), Size 1
                    | Some(ItI f) -> Int(f op1 op2), getResSize l r sizeL sizeR
                    // here I can have both operands being int but maybe the function one that can only be applied to bools or stuff like this
                    | _ -> failwithf "should not happen"
                | Uint op1, Uint op2 ->
                    match fUint with
                    | Some(UtB f) -> Bool(f op1 op2), Size 1
                    | Some(UtU f) -> Uint(f op1 op2), getResSize l r sizeL sizeR
                    | _ -> failwithf "should not happen" 
                | Bool op1, Bool op2 ->
                    match fBool with
                    | Some(BtB f) -> Bool(f op1 op2), Size 1
                    | _ -> failwithf "should not happen" 
                | _ -> failwithf "should not happen" 
            resizeRes size value
        | UnOp op ->
            let opEvald, size = evaluate op fs step

            match opEvald with
            | Int op ->
                match fInt with
                | Some(ItIUn f) -> Int(f op), size
                | _ -> failwithf "should not happen" 
            | Uint op ->
                match fUint with
                | Some(UtUUn f) -> Uint(f op), size
                | _ -> failwithf "should not happen" 
            | Bool op->
                match fBool with
                | Some(BtBUn f) -> Bool(f op), size
                | _ -> failwithf "should not happen" 
    
    match tree with
    | Lit lit, _ ->
        let value = 
            match lit with
            | Value (Int int)->  Int int
            | Value (Uint uint) -> Uint uint
            | Value (Bool bool) -> Bool bool
            | Id id -> 
                let fCompId = getFComponentId id (List.ofSeq fs.FComps.Values)
                let data = fs.getSimulationData step fCompId (OutputPortNumber 0)
                match data with 
                | Data{Dat = fb; Width = _} ->  
                    match fb with 
                    | Word w -> Uint w
                    | _ -> failwithf "not supported yet"
                | _ -> failwithf "should not happen"
        let _, size = getLitProperties (List.ofSeq fs.FComps.Values) lit
        value, Size size

    | Cast c, _ ->
        match c with
        | ToSigned e -> cast e "int" fs step// this might require some sort of manipulation? or will it be done automatically
        | ToUnsigned e -> cast e "uint" fs step
        | ToBool e -> cast e "bool" fs step

    | BusCast (destSize, e), _-> 
        let value, _ = evaluate e fs step
        resizeRes (Size destSize) value

    | Add ops, _ -> ExprEval (Some(ItI (+))) (Some(UtU (+))) None ops  
    | Sub ops, _ -> ExprEval (Some(ItI (-))) (Some(UtU (-))) None ops  
    | Mul ops, _ -> ExprEval (Some(ItI (*))) (Some(UtU (*))) None ops  
    | Div ops, _ -> ExprEval (Some(ItI (/))) (Some(UtU (/))) None ops  
    | Rem ops, _ -> ExprEval (Some(ItI (%))) (Some(UtU (%))) None ops  
    | BitAnd ops, _ -> ExprEval (Some(ItI (&&&))) (Some(UtU (&&&))) None ops 
    | BitOr ops, _ -> ExprEval (Some(ItI (|||))) (Some(UtU (|||))) None ops 
    | BitNot op, _ -> ExprEval (Some(ItIUn(~~~))) (Some(UtUUn(~~~))) None op 

    | BoolExpr boolExpr, _ ->
        match boolExpr with
        | Eq(ops) -> ExprEval (Some(ItB (=))) (Some(UtB (=))) (Some(BtB (=))) ops 
        | Neq(ops) -> ExprEval (Some(ItB (<>))) (Some(UtB (<>))) (Some(BtB (<>))) ops 
        | LogAnd(ops) -> ExprEval None None (Some(BtB (&&))) ops 
        | LogOr(ops) -> ExprEval None None (Some(BtB (||))) ops 
        | Lt(ops) -> ExprEval (Some(ItB (<))) (Some(UtB (<))) (Some(BtB (<))) ops 
        | Gt(ops) -> ExprEval (Some(ItB (>))) (Some(UtB (>))) (Some(BtB (>))) ops 
        | Gte(ops) -> ExprEval (Some(ItB (>=))) (Some(UtB (>=))) (Some(BtB (>=))) ops 
        | Lte(ops) -> ExprEval (Some(ItB (<=))) (Some(UtB (<=))) (Some(BtB (<=))) ops 
        | LogNot(op) -> ExprEval None None (Some(BtBUn (not) )) op 

    // what is the difference between and and let inside the linked function
    // i think that it's better probably to do and (for efficiency reasons i wonder)
and cast expr castType fs step=
    // cast per se can't fail, but the expression it's called on might, so we need to be able to propagate the error
    let castExprEvaluated, size= evaluate expr fs step
    let value = 
        match castExprEvaluated, castType with
        | Int int, "uint" -> Uint(uint int)
        | Int int, "bool" -> Bool(intToBool int)
        | Bool bool, "uint" -> Uint(boolToUint bool)
        | Bool bool, "int" -> Int(boolToInt bool)
        | Uint uint, "int" -> Int(int uint)
        | Uint uint, "bool" -> Bool(uintToBool uint)
        | _, _ -> castExprEvaluated
    value, size
//maybe make r an option to reduce the code? if it's present do binary else unary


/// Represents a failed assertion
/// Cycle: int - represents an integer value that indicates the cycle number in which the assertion failed
/// FailureMessage: string - represents a string value that describes the reason for the assertion failure
/// Sheet: string - represents a string value that indicates the sheet on which the assertion failed
/// TODO:(djj120/DomJustice) Not final place or form Lu will probs have her own version of this struct somewhere
type FailedAssertion = {
    Cycle: int
    FailureMessage: string
    Sheet: string
}

//function created by Lu for now will have place holder of fake data
let evaluateAssertionsInWindow (startCycle : int) (endCycle : int) (fs: FastSimulation): FailedAssertion list =
    let evalTree step assertion = 
<<<<<<< HEAD
        let value, size = evaluate assertion.AST  fs step
=======
        let value, size = evaluate assertion.AST (List.ofSeq fs.FComps.Values) fs step
>>>>>>> a749af1a
        match value with 
        | Bool true -> None 
        | Bool false -> Some {Cycle = step; FailureMessage = $"the assertion {assertion.AST} was supposed to return true but it returned false"; Sheet = "i don't know yet"} 
        | _ -> failwithf "the top level expression should return a bool"
    let evalAllAssertions assertions n = 
        assertions
        |> List.choose (evalTree n)
    [startCycle..endCycle]
    |> List.collect (evalAllAssertions fs.Assertions)<|MERGE_RESOLUTION|>--- conflicted
+++ resolved
@@ -71,13 +71,8 @@
         UintType, int width
 
 // assume that the AST is correct (as it will be checked upon creation of the component)
-<<<<<<< HEAD
-let rec evaluate (tree: ExprInfo) (fs:FastSimulation) step: Value * Size= 
-
-=======
 let rec evaluate (tree: ExprInfo) components (fs:FastSimulation) step: Value * Size= 
     printf $"we are evaluating {components}"
->>>>>>> a749af1a
     let resizeRes (size: Size) res = 
         match res, size with 
         | Int neg, Size s when neg < 0 -> Int (max neg (int (-(2. ** float (s- 1))))), size
@@ -216,11 +211,7 @@
 //function created by Lu for now will have place holder of fake data
 let evaluateAssertionsInWindow (startCycle : int) (endCycle : int) (fs: FastSimulation): FailedAssertion list =
     let evalTree step assertion = 
-<<<<<<< HEAD
         let value, size = evaluate assertion.AST  fs step
-=======
-        let value, size = evaluate assertion.AST (List.ofSeq fs.FComps.Values) fs step
->>>>>>> a749af1a
         match value with 
         | Bool true -> None 
         | Bool false -> Some {Cycle = step; FailureMessage = $"the assertion {assertion.AST} was supposed to return true but it returned false"; Sheet = "i don't know yet"} 
