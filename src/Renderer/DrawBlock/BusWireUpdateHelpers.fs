﻿module BusWireUpdateHelpers

open CommonTypes
open Elmish
open DrawHelpers
open DrawModelType.SymbolT
open DrawModelType.BusWireT
open BusWire

open Optics
open Operators


//-------------------------segmentIntersectsBoundingBox---------------------------------//

/// Type used to simplify BoundingBox intersection calculations
type Rectangle = {
    TopLeft: XYPos
    BottomRight: XYPos
}

/// Returns the X-value of an XYPos
let inline toX (pos: XYPos) = pos.X

/// Returns the Y-value of an XYPos
let inline toY (pos: XYPos) = pos.Y

/// Returns the X and Y fields of an XYPos as a pair of floats
let inline getXY (pos: XYPos) = pos.X, pos.Y

/// Returns pos with the X and Y fields scaled by factor (I didn't like the order of parameters for the * operator in XYPos)
let inline scalePos (factor: float) (pos: XYPos) : XYPos =
    { X = factor * pos.X; Y = factor * pos.Y}

/// Returns true if p1 is less than or equal to p2 (has both smaller X and Y values
let inline lThanEqualPos (p1: XYPos) (p2: XYPos) : bool =
    p1.X <= p2.X && p1.Y <= p2.Y

/// Returns the dot product of 2 XYPos
let inline dotProduct (p1: XYPos) (p2: XYPos) : float = 
    p1.X * p2.X + p1.Y * p2.Y

/// Returns the squared distance between 2 points using Pythagoras
let inline squaredDistance (p1: XYPos) (p2: XYPos) = 
    let diff = p1 - p2
    dotProduct diff diff

/// Checks if 2 rectangles intersect
let rectanglesIntersect (rect1: Rectangle) (rect2: Rectangle) =
    /// Checks if there is an intersection in the X or Y dimension
    let intersect1D (xOrY: XYPos -> float): bool =
        let qHi = min (xOrY rect1.BottomRight) (xOrY rect2.BottomRight)
        let qLo = max (xOrY rect1.TopLeft) (xOrY rect2.TopLeft)
        qLo <= qHi

    (intersect1D toX) && (intersect1D toY)

let findPerpendicularDistance (segStart:XYPos) (segEnd:XYPos) (point:XYPos) =
    match abs (segStart.X - segEnd.X) > abs (segStart.Y - segEnd.Y) with
    | true -> abs (segStart.Y - point.Y)
    | false -> abs (segStart.X - point.X)

/// Checks if a segment intersects a bounding box using the segment's start and end XYPos
/// return how close teh segment runs to the box centre, if it intersects
let segmentIntersectsBoundingBox (box: BoundingBox) segStart segEnd =
    let toRect p1 p2 =
        let topLeft, bottomRight =
            if lThanEqualPos p1 p2 then
                p1, p2
            else
                p2, p1

        { TopLeft = topLeft
          BottomRight = bottomRight }

    let bbBottomRight =
        { X = box.TopLeft.X + box.W
          Y = box.TopLeft.Y + box.H }

    let bbRect = toRect box.TopLeft bbBottomRight
    let segRect = toRect segStart segEnd

    if rectanglesIntersect bbRect segRect then
        Some <| findPerpendicularDistance segStart segEnd ((box.TopLeft + bbBottomRight) * 0.5)
    else
        None

//--------------------------------------------------------------------------------//
//---------------------------getClickedSegment-----------------------------------//

/// Returns Some distance between a point and a segment defined by a start and end XYPos, 
/// and None if the segment is of 0 length (can't be clicked)
let distanceBetweenPointAndSegment (segStart : XYPos) (segEnd : XYPos) (point : XYPos) : float option = 
    match squaredDistance segStart segEnd with
    | 0. -> None
    | l2 -> 
        // Extend the segment to line segStart + t (segEnd - segStart)
        // The projection of point on this line falls at tProjection
        let tProjection = dotProduct (point - segStart) (segEnd - segStart) / l2 
        let tBounded = max 0. (min 1. tProjection) // Bound tProjection to be within the segment
        let boundedProjection = 
            segEnd - segStart
            |> scalePos tBounded
            |> (+) segStart
        Some (sqrt (squaredDistance point boundedProjection))

/// Finds the closest non-zero-length segment in a wire to a mouse click using euclidean distance.
/// Return as an ASegment.
let getClickedSegment (model: Model) (wireId: ConnectionId) (mouse: XYPos) : ASegment =
    let closestSegment segStart segEnd state (seg: Segment) =
        let currDist = Option.get <| distanceBetweenPointAndSegment segStart segEnd mouse
        let aSeg = {Start=segStart; End=segEnd; Segment=seg}
        match state with
        | Some (minASeg, minDist) ->
            if currDist < minDist then
                Some (aSeg, currDist)
            else
                Some (minASeg, minDist)
        | None -> Some (aSeg, currDist) // Needed to deal with initial state
    match foldOverNonZeroSegs closestSegment None model.Wires[wireId] with
    | Some (segment, _dist) -> 
        segment
    | None -> failwithf "getClosestSegment was given a wire with no segments" // Should never happen

//--------------------------------------------------------------------------------//

//------------------------Wires Filtering Functions--------------------------------//

/// Returns a list of all the wires in the given model
let getWireList (model: Model) =
    model.Wires
    |> Map.toList
    |> List.map snd

/// Returns the IDs of the wires in the model connected to a list of components given by compIds
let getConnectedWires model compIds =
    let containsPorts wire =
        let inputPorts, outputPorts =
            Symbol.getPortLocations model.Symbol compIds

        Map.containsKey wire.InputPort inputPorts
        || Map.containsKey wire.OutputPort outputPorts

    model
    |> getWireList
    |> List.filter containsPorts

/// Returns the IDs of the wires in the model connected to a list of components given by compIds
let getConnectedWireIds model compIds =
    getConnectedWires model compIds
    |> List.map (fun wire -> wire.WId)

/// Returns a list of wire IDs that meet the given condition
let getFilteredIdList condition wireLst = 
    wireLst
    |> List.filter condition
    |> List.map (fun wire -> wire.WId)

/// Given a model and a list of component Ids, returns an anonymous record
/// containing the id of wires connected to input ports, output ports or both
let filterWiresByCompMoved (model: Model) (compIds: list<ComponentId>) =
    let wireList = getWireList model

    let inputPorts, outputPorts =
        Symbol.getPortLocations model.Symbol compIds

    let containsInputPort wire =
        Map.containsKey wire.InputPort inputPorts

    let containsOutputPort wire =
        Map.containsKey wire.OutputPort outputPorts

    let containsBothPort wire =
        containsInputPort wire && containsOutputPort wire

    let inputWires =
        wireList |> getFilteredIdList containsInputPort

    let outputWires =
        wireList |> getFilteredIdList containsOutputPort

    let fullyConnected =
        wireList |> getFilteredIdList containsBothPort

    {| Inputs = inputWires; Outputs = outputWires; Both = fullyConnected |}

//--------------------------------------------------------------------------------//

//  ====================================================================================================================
//
//                                                  WIRE NOTES
//
// - The first and last segments of a wire (connected to the output and input ports) are called the 'nubs'. These have a minimum 
//   length defined in Constants.nubLength, and are oriented perpendicular to the symbol edge (i.e. A nub for a port on the Right side
//   of a Symbol will be Horizontal). The initial positions and orientations of these nubs are defined in wire. Nubs cannot be dragged
//
// - Additional segments are generated to route between the two nubs. The orientation of one segment will always be the 
//   opposite of the previous.
//
// - To allow for any (non-nub) segments to be draggable, several segments of length 0 are inserted into the initial segment list.
//
// - Both the start and end of the wire is defined to allow the wire to be processed from either direction. This is important because
//   routing is performed from the port that has been moved (i.e. if the input port has been moved we process from the end of the wire)
//
// - Partial autorouting attempts to preserve manually routed segments when moving a port. The fixed point is defined as 
//   the end of the first manually routed segment from the moved port. Partial autorouting can only be applied when
//   the position of the moved port relative to the fixed point is the same as before it was moved (see relativePosition).
//
// ======================================================================================================================

//------------------------------moveSegment--------------------------------------//

/// Returns a distance for a wire move that has been reduced if needed to enforce minimum first/last segment lengths.
/// These prevent the first non-zero segment perpendicular to the nubs
/// to be dragged closer than Constants.nubLength
/// TODO - this can maybe be simplified given we now coalesce segments
let getSafeDistanceForMove (segments: Segment list) (index: int) (distance: float) =
    /// Returns a list of segments up to the first non-zero segment perpendicular to the segment leaving the port
    let findBindingSegments portIndex segList = 
        segList
        |> List.takeWhile (fun seg -> seg.Index % 2 = portIndex % 2 || seg.Length = 0) // Works for both input and output ports

    let findDistanceFromPort boundSegList =
        (0., boundSegList)
        ||> List.fold (fun dist seg -> dist + seg.Length) // Since the segments in perpendicular direction are 0 we can just sum up all the segments as if they are in the same direction
   
    let reduceDistance bindingSegs findBindingIndex distance = 
        if findBindingIndex bindingSegs <> index then 
            distance
        else
            findDistanceFromPort bindingSegs
            |> (fun dist -> 
                    if sign dist = -1 then 
                        max distance (dist + Constants.nubLength)
                    else 
                        min distance (dist - Constants.nubLength))

    let bindingInputSegs = 
        segments
        |> findBindingSegments 0
        |> List.map (fun seg -> { seg with Length = -seg.Length})

    let bindingOutputSegs =
        List.rev segments
        |> findBindingSegments (segments.Length - 1)

    let findInputBindingIndex boundSegList =
        boundSegList
        |> List.length

    let findOutputBindingIndex =
        findInputBindingIndex
        >> (-) (segments.Length - 1)

    distance
    |> reduceDistance bindingInputSegs findInputBindingIndex
    |> reduceDistance bindingOutputSegs findOutputBindingIndex

/// Used when two segments can be coalesced by removing a zero segment separating
/// them
let removeZeroSegment (segs: Segment list) indexToRemove =
    let index = indexToRemove
    let newLength = segs[index+1].Length + segs[index-1].Length
    List.removeManyAt index 2 segs
    |> List.updateAt (index-1) {segs[index-1] with Length = newLength}

/// After coalescing a wire the wire ends may no longer be draggable.
/// This function checks this and adds two segments to correct the problem
/// if necessary. The added segments will not alter wire appearance.
/// The transformation is: 
/// BEFORE: 1st seg length x. AFTER: 1st segment length nubLength -> zero-length seg 
/// -> segment length x - nubLength
let makeEndsDraggable (segments: Segment list): Segment list =
    let addNubIfPossible (segments: Segment list) =
        let seg0 = segments[0]
        if abs segments[0].Length > Constants.nubLength + XYPos.epsilon &&
           (segments.Length = 1 || (not <| segments[1].IsZero()))
        then
            let delta = float (sign segments[0].Length) * Constants.nubLength
            let newSeg0 = {seg0 with Length = delta} 
            let newSeg1 = { seg0 with IntersectOrJumpList = []; Length = 0.; Draggable = true; Mode=Auto}
            let newSeg2 = {newSeg1 with Length = seg0.Length - delta}
            newSeg0 :: newSeg1 :: newSeg2 :: segments[1..]
        else
            segments
    segments
    |> addNubIfPossible
    |> (List.rev >> addNubIfPossible >> List.rev)
    |> List.mapi (fun i seg -> {seg with Index = i})

//-------------------------------Segment processing-------------------------------------------//

// Wires are lists of Horizontal and Vertical segments. The orientation switches each segment and
// the first segment in the list has orientation given by Wire.InitOrientation.
// Two parallel joined together segments can be made by having a zero-length segment in the middle.
// After snapping, this case is quite common (and the zero-length segment will be exactly zero).
// This motovates coalescing segments to make longer ones where possible.
// In addition, to make the ends of a wire draggable the two end segments, if not short, need to be 
// made as a short non-draggable 'nub' connected to the port, followed by a parallel, variable-length segment.
// The end three segments are therefore: nub / 0 length / rest of 1st visible segment.
// Finally, the visible segment from a port must emerge outwards. So coalescing a numb 
// (which is always outwards direction) with an opposite direction segment is not allowed.



/// If as the result of a drag a zero length segment separates two other draggable segments
/// the wire should be simplified by removing the zero-length segment and joining together the
/// draggables.
let coalesceInWire (wId: ConnectionId) (model:Model) =
    let wire = model.Wires[wId]
    let segments = wire.Segments
    //printfn $"Before coalesce, seg lengths: {segments |> List.map (fun seg -> seg.Length)}"
    let segmentsToRemove =
        List.indexed segments
        |> List.filter (fun (i,seg) -> 
            segments[i].IsZero() &&
            i > 1 && i < segments.Length - 2 &&
            segments[i-1].Draggable && segments[i+1].Draggable)
        |> List.map (fun (index,_) -> index)
        |> List.sortDescending // needed if more than one segment can be removed - not sure this can happen!
    let newSegments =
        let opposite seg1 seg2 = 
            match sign seg1.Length, sign seg2.Length with
            | 1, -1 | -1, 1 -> true
            | _ -> false            
        (segments, segmentsToRemove)
        ||> List.fold removeZeroSegment
        |> (fun segments' -> 
            if opposite segments[0] segments'[0] 
                || opposite segments[segments.Length-1] segments'[segments'.Length-1] then
                segments
            else   
                segments')
        |> makeEndsDraggable

    //printfn $"After coalesce, seg lengths: {newSegments |> List.map (fun seg -> seg.Length)}"
    Optic.set (wireOf_ wId >-> segments_) newSegments model


/// Returns a wire containing the updated list of segments after a segment is moved by 
/// a specified distance. The moved segment is tagged as manual so that it is no longer auto-routed.
/// Throws an error if the index of the segment being moved is not a valid movable segment index.
let moveSegment (model:Model) (seg:Segment) (distance:float) = 
    let wire = model.Wires[seg.WireId]
    let segments = wire.Segments
    let idx = seg.Index

    if idx <= 0 || idx >= segments.Length - 1 then // Should never happen
        printfn $"Trying to move wire segment {seg.Index}:{logSegmentId seg}, out of range in wire length {segments.Length}"
        wire
    else
        let safeDistance = getSafeDistanceForMove segments idx distance
    
        let prevSeg = segments[idx - 1]
        let nextSeg = segments[idx + 1]
        let movedSeg = segments[idx]

        let newPrevSeg = { prevSeg with Length = prevSeg.Length + safeDistance }
        let newNextSeg = { nextSeg with Length = nextSeg.Length - safeDistance }
        let newMovedSeg = { movedSeg with Mode = Manual }
    
        let newSegments = 
            segments[.. idx - 2] @ [newPrevSeg; newMovedSeg; newNextSeg] @ segments[idx + 2 ..]

        { wire with Segments = newSegments }

//--------------------------------------------------------------------------------//

//------------------------------autoroute--------------------------------------//

/// Contains geometric information of a port
type PortInfo = {
    Edge: Edge
    Position: XYPos
}

/// Returns a PortInfo object given a port edge and position
let inline genPortInfo edge position =
    { Edge = edge; Position = position }

/// Returns an edge rotated 90 degrees anticlockwise
let inline rotate90Edge (edge: Edge) = 
    match edge with
    | CommonTypes.Top -> CommonTypes.Left
    | CommonTypes.Left -> CommonTypes.Bottom
    | CommonTypes.Bottom -> CommonTypes.Right
    | CommonTypes.Right -> CommonTypes.Top

/// Returns a port rotated 90 degrees anticlockwise about the origin
let inline rotate90Port (port: PortInfo) =
    let newEdge = rotate90Edge port.Edge

    let newPos =
        { X = port.Position.Y
          Y = -port.Position.X }

    genPortInfo newEdge newPos

/// Returns a function to rotate a segment list 90 degrees about the origin, 
/// depending on its initial orientation
let rotateSegments90 initialOrientation =
    let horizontal i =
        match initialOrientation with
        | Horizontal -> i % 2 = 0
        | Vertical -> i % 2 = 1

    let rotateSegment (i, seg) =
        if (horizontal i) then
            { seg with Length = -seg.Length }
        else
            seg

    List.indexed
    >> List.map rotateSegment

/// Returns a version of the start and destination ports rotated until the start edge matches the target edge.
let rec rotateStartDest (target: Edge) ((start, dest): PortInfo * PortInfo) = 
    if start.Edge = target then
        (start, dest)
    else
        rotateStartDest target (rotate90Port start, rotate90Port dest)


/// Gets a wire orientation given a port edge
let inline getOrientationOfEdge (edge: Edge) = 
    match edge with
    | CommonTypes.Top | CommonTypes.Bottom -> Vertical
    | CommonTypes.Left | CommonTypes.Right -> Horizontal

/// Returns an anonymous record containing the starting symbol edge of a wire and its segment list that has been 
/// rotated to a target symbol edge.
let rec rotateSegments (target: Edge) (wire: {| edge: Edge; segments: Segment list |}) =
    if wire.edge = target then
        {| edge = wire.edge; segments = wire.segments |}
    else
        let rotatedSegs =
            rotateSegments90 (getOrientationOfEdge wire.edge) wire.segments
        
        {| edge = rotate90Edge wire.edge; segments = rotatedSegs |}
        |> rotateSegments target 

/// Returns a newly autorouted version of a wire for the given model
let autoroute (model: Model) (wire: Wire) : Wire =
    let destPos, startPos =
        Symbol.getTwoPortLocations (model.Symbol) (wire.InputPort) (wire.OutputPort)

    let destEdge =
        Symbol.getInputPortOrientation model.Symbol wire.InputPort

    let startEdge =
        Symbol.getOutputPortOrientation model.Symbol wire.OutputPort

    let startPort = genPortInfo startEdge startPos
    let destPort = genPortInfo destEdge destPos
    
    // Normalise the routing problem to reduce the number of cases in makeInitialSegmentsList
    let normStart, normEnd = 
        rotateStartDest CommonTypes.Right (startPort, destPort)

    let initialSegments =
        makeInitialSegmentsList wire.WId normStart.Position normEnd.Position normEnd.Edge

    let segments =
        {| edge = CommonTypes.Right
           segments = initialSegments |}
        |> rotateSegments startEdge // Rotate the segments back to original orientation
        |> (fun wire -> wire.segments)

    { wire with
          Segments = segments
          InitialOrientation = getOrientationOfEdge startEdge
          StartPos = startPos
    }

//--------------------------------------------------------------------------------//

//------------------------------partialAutoroute--------------------------------------//

/// Returns an anonymous record indicating the position of pos relative to origin.
/// The isAbove field indicates whether pos is above (true) or below (false) origin.
/// The isLeft field indicates whether pos is to the left (true) or to the right (false) of origin.
let relativePosition (origin: XYPos) (pos:XYPos) = 
    {| isLeft = origin.X > pos.X; isAbove = origin.Y > pos.Y |}

/// Returns the tuple (startPos, endPos) of the segment at the target index in the given wire. 
/// Throws an error if the target index isn't found.
let getAbsoluteSegmentPos (wire: Wire) (target: int) =
    (None, wire)
    ||> foldOverSegs
        (fun startPos endPos state seg ->
            if seg.Index = target then Some (startPos, endPos) else state)
    |> (function
        | None -> failwithf $"Couldn't find index {target} in wire"
        | Some pos -> pos)     

/// Returns the length to change a segment represented by startPos -> endPos 
/// in the appropriate dimension of the difference vector.
let getLengthDiff difference startPos endPos =
    match getSegmentOrientation startPos endPos with
    | Horizontal -> toX difference
    | Vertical -> toY difference

/// Given a segment list, returns the first manual segment index
let getManualIndex segList =
    segList
    |> List.tryFind (fun seg -> seg.Mode = Manual)
    |> Option.map (fun seg -> seg.Index)
    |> Option.bind (fun index ->
        if index < 1 || index >= segList.Length - 1 then
            None
        else
            Some index)

/// Gets the start position for partial routing.
let getPartialRouteStart wire manualIndex =
    wire.Segments
    |> List.tryFind (fun seg -> seg.Index = manualIndex - 1)
    |> Option.map (fun seg -> seg.Index)
    |> Option.map (getAbsoluteSegmentPos wire >> fst)
    |> Option.defaultValue wire.StartPos

/// Partitions a segment list into sections 3 sections for partial autorouting
let partitionSegments segs manualIdx =
    let start, tmp =
        match manualIdx with
        | 1 -> ([], segs)
        | _ -> List.splitAt (manualIdx - 1) segs

    let changed, remaining = List.splitAt 2 tmp
    if (start @ changed @ remaining).Length <> segs.Length then 
        printfn $"Bad partial routing partition: index=\
                    {manualIdx}:{start.Length},{changed.Length},{remaining.Length} ({segs.Length})"
    (start, changed, remaining)

/// Returns None if full autoroute is required or applies partial autorouting
/// from the start of the wire at newPortPos to the first manually routed segment 
/// and returns Some wire with the new segments.
let partialAutoroute (model: Model) (wire: Wire) (newPortPos: XYPos) (reversed: bool)= 
    let segs = wire.Segments
    let newWire = { wire with StartPos = newPortPos }

    /// Returns the manual index and change in port position 
    /// if partial routing can be performend, else none
    let eligibleForPartialRouting manualIdx =
        let oldStartPos = getPartialRouteStart wire manualIdx
        let newStartPos = getPartialRouteStart newWire manualIdx
        let fixedPoint = getAbsoluteSegmentPos wire manualIdx |> snd
        let relativeToFixed = relativePosition fixedPoint
        let portId = 
            match reversed with
            | false -> OutputId wire.OutputPort
            | true -> InputId wire.InputPort
        let portOrientation =
            Symbol.getPortOrientation model.Symbol portId
        if  getWireOutgoingEdge wire = portOrientation &&
            relativeToFixed newStartPos = relativeToFixed oldStartPos then
                Some (manualIdx, newStartPos - oldStartPos, portOrientation)
        else
            None
    
    /// Returns the partially routed segment list
    let updateSegments (manualIdx, diff, portOrientation) =
        /// consistency check not needed (does it work?
        let segsRetracePath (segs: Segment list) =
            [1..segs.Length-2]
            |> List.exists (fun i -> 
                    segs[i].IsZero() 
                    && sign segs[i-1].Length <> sign segs[i+1].Length
                    && not (segs[i-1].IsZero())
                    && not (segs[i+1].IsZero()))
        let start, changed, remaining = partitionSegments segs manualIdx
        let changed' = 
            changed
            |> List.map (fun seg -> 
                let (startPos, endPos) = getAbsoluteSegmentPos wire seg.Index
                { seg with Length = seg.Length - getLengthDiff diff startPos endPos })

        start @ changed' @ remaining
        |> (fun segs -> 
            let wire' = {wire with Segments = segs; StartPos = newPortPos}
            //wire'
            match getWireOutgoingEdge wire' = portOrientation  (*|| not (segsRetracePath segs)*) with
            | true -> Some wire'
            | false -> None)
        
    segs
    |> getManualIndex
    |> Option.bind eligibleForPartialRouting
    |> Option.bind updateSegments
    |> Option.map (fun wire -> {wire with Segments = makeEndsDraggable wire.Segments})

//--------------------------------------------------------------------------------//
//--------------------------------updateWire--------------------------------------//
//--------------------------------------------------------------------------------//

/// Reverses a wire so that it may be processed in the opposite direction. This function is self-inverse.
let reverseWire (wire: Wire) =
    let newSegs =
        List.rev wire.Segments
        |> List.indexed // I don't think we need to reverse the indices, test
        |> List.map (fun (i, seg) -> { seg with Length = -seg.Length; Index = i })

    { wire with
        Segments = newSegs
        StartPos = wire.EndPos
        InitialOrientation = wire.EndOrientation
    }

<<<<<<< HEAD
/// Returns a re-routed wire from the given model.
/// First attempts partial autorouting, and defaults to full autorouting if this is not possible.
/// Reverse indicates if the wire should be processed in reverse, 
/// used when an input port (end of wire) is moved.
let updateWire (model : Model) (wire : Wire) (reverse : bool) =
    let tick3Helpers: Hlp23Tick3.Tick3BusWireHelpers = 
        {
            AutoRoute = autoroute
            ReverseWire = reverseWire
            MoveSegment = moveSegment
        }

    let newPort = 
        match reverse with
        | true -> Symbol.getInputPortLocation None model.Symbol wire.InputPort
        | false -> Symbol.getOutputPortLocation None model.Symbol wire.OutputPort
    if reverse then
        partialAutoroute model (reverseWire wire) newPort true
        |> Option.map reverseWire
    else 
        partialAutoroute model wire newPort false
    |> Option.defaultValue (autoroute model wire)
    |> (fun wire ->
        Hlp23Tick3.updateWireHook model wire tick3Helpers
        |> Option.defaultValue  wire)
=======
>>>>>>> 101cbf55


//--------------------------------------------------------------------------------//

/// Moves a wire by the XY amounts specified by displacement
let moveWire (wire: Wire) (displacement: XYPos) =
    { wire with
          StartPos = wire.StartPos + displacement
    }

/// Returns an updated wireMap with the IntersectOrJumpList of targetSeg 
/// replaced by jumps or modern intersections.
let updateSegmentJumpsOrIntersections targetSeg intersectOrJump wireMap =
    let wId = targetSeg.WireId
    let target = targetSeg.Index

    let changeSegment (segs: Segment List) =
        List.updateAt target {targetSeg with IntersectOrJumpList = intersectOrJump } segs

    wireMap
    |> Map.add wId { wireMap[wId] with Segments = changeSegment wireMap[wId].Segments }

let partitionWiresIntoNets (model:Model) =
    model.Wires
    |> Map.toList
    |> List.groupBy (fun (_,wire) -> wire.OutputPort)

/// type used internally by modern wire circle calculation code
/// For a horizontal segment (x1,y) -> (x2,y):
/// P = y, Qmin = min y1 y2, Qmax = max y1 y2
/// For a vertical segment (x,y1) -> (x,y2) x & y are reversed, so P = x etc.
/// TODO - replace Index by Segment.
type SegInfo = {P: float; Qmin: float; Qmax:float; Index: int; OfWire: Wire}

/// get segments on wire partitioned horizontal and vertical. 
/// small length segments are not included, since this is to determine modern circle placement
let getHVSegs (wire : Wire) =
    let isHorizontal (seg:ASegment) =
        let index = seg.Segment.Index
        match wire.InitialOrientation with
        | Horizontal -> index % 2 = 0
        | Vertical -> index % 2 = 1
        

    let makeInfo p q1 q2 (i:int) (seg:ASegment) =
        let qMin = min q1 q2
        let qMax = max q1 q2
        {P=p; Qmin = qMin; Qmax = qMax; Index = seg.Segment.Index; OfWire=wire}

    wire
    |> getAbsSegments
    |> List.filter (fun (seg)-> abs seg.Segment.Length > Constants.modernCirclePositionTolerance)
    |> List.partition isHorizontal
    |> (fun (hSegs,vSegs) ->
        let hInfo = hSegs |> List.map (fun seg-> makeInfo seg.Start.Y seg.Start.X seg.End.X seg.Segment.Index seg)
        let vInfo = vSegs |> List.map (fun seg -> makeInfo seg.Start.X seg.Start.Y seg.End.Y seg.Segment.Index seg)
        hInfo, vInfo)

type CircleT = float * int * Wire

let resetWireJumpsOrIntersections (wire:Wire) =
    let newSegments = 
        wire.Segments
        |> List.map (fun seg -> 
            {seg with IntersectOrJumpList=[]})
    {wire with Segments = newSegments}

let resetModelJumpsOrIntersections (model: Model) : Model =
    //printfn "resetting jumps or intersections"
    let newWires =
        model.Wires
        |> Map.map (fun _ w -> resetWireJumpsOrIntersections w)
    {model  with Wires = newWires}

let updateCirclesOnSegments 
        (wiresToUpdate: Wire list)
        (circles: CircleT list) 
        (model: Model) =

    (model.Wires, wiresToUpdate)
    ||> List.fold (fun wires wire ->
            let wire = wires[wire.WId]
            let findAllCirclesOnWire circles = 
                List.filter (fun ((_,_,wire'): CircleT) -> wire'.WId = wire.WId) circles
            let newWire =
                (wire, findAllCirclesOnWire circles)
                ||> List.fold (fun wire (cPos,cIndex, _) -> 
                        let seg = wire.Segments[cIndex]
                        let seg' = {seg with IntersectOrJumpList = cPos::seg.IntersectOrJumpList}
                        {wire with Segments = List.updateAt cIndex seg' wire.Segments})
            Map.add wire.WId newWire wires)
    |> (fun wires -> {model with Wires = wires})  

let inline samePos (pos1: XYPos) (pos2: XYPos) =
    max (pos1.X-pos2.X) (pos1.Y - pos2.Y) < Constants.modernCirclePositionTolerance

let inline close (a:float) (b:float) = abs (a-b) < Constants.modernCirclePositionTolerance

/// Update all the modern routing circles on the net of wires: wiresInNet
let updateCirclesOnNet 
        (model: Model)
        (wiresInNet: Wire list) : Model =
    let hsL, vsL =
        List.map getHVSegs wiresInNet
        |> List.unzip
        |> fun (a,b) -> List.concat a, List.concat b
    let e = Constants.modernCirclePositionTolerance
    /// A circle can be on a V segment intersection with the middle of an H segment or vice versa.
    /// Note that at most one of the H or V segments can intersect at its end
    let getIntersection (h,v) =
        if inMiddleOf v.Qmin h.P v.Qmax && inMiddleOrEndOf h.Qmin v.P h.Qmax ||
           inMiddleOrEndOf v.Qmin h.P v.Qmax && inMiddleOf h.Qmin v.P h.Qmax then
            [v.P, h.Index, h.OfWire]
        else []
    /// A join is a point where the ends of two H, or two V segments are coincident (to with a tolerance).
    /// A circle must be placed whenever a V segment end coincides with an H segment join or vice versa.
    /// This function is called twice to find joins of Horizontal and vertical segments.
    let getJoins segs =
        List.allPairs segs segs
        |> List.collect (fun (s1, s2) ->
            if close s1.P s2.P && close s1.Qmax s2.Qmin then
                [{|P=(s1.P+s2.P)/2.;Q=(s1.Qmax+s2.Qmin)/2.; Index=s2.Index; Wire=s2.OfWire|}]
            else 
                [])
    /// get all intersections - circles will be placed here
    let intersectCircles =
        List.allPairs hsL vsL
        |> List.collect getIntersection
    /// all horizontal join circles
    let hJoinCircles =
        getJoins hsL
        |> List.collect (fun join ->
            if List.exists (fun vs -> close vs.P join.Q && (close vs.Qmin join.P || close vs.Qmax join.P)) vsL then
                [join.Q,join.Index,join.Wire]
            else 
                [])
    /// all vertical join circles
    let vJoinCircles =
        getJoins vsL
        |> List.collect (fun join ->
            hsL 
            |> List.tryPick (fun hs -> 
                if close hs.P join.Q && (close hs.Qmin join.P || close hs.Qmax join.P) then
                    Some [hs.Qmin, hs.Index, hs.OfWire]
                else 
                    None)
            |> Option.defaultValue [])
    let circles = intersectCircles  @ vJoinCircles @ hJoinCircles
    model
    |> updateCirclesOnSegments wiresInNet circles
/// Update all the modern routing circles in the model                   
let updateCirclesOnAllNets (model:Model) =
    let cleanModel =
        model
        |> resetModelJumpsOrIntersections
    /// A net is a set of electrically connected wires.
    /// For now this is all wires with given port as source
    /// TODO: join nets which are on same wire label.
    let nets = 
        partitionWiresIntoNets cleanModel
        |> List.map snd
        |> List.map (List.map snd)
    (cleanModel,nets)
    ||> List.fold updateCirclesOnNet

/// Used as a folder in foldOverSegs. Finds all jump offsets in a wire for the segment defined in the state
let inline findJumpIntersects 
        (segStart: XYPos) 
        (segEnd: XYPos) 
        (state: {| Start: XYPos; End: XYPos; JumpsOrIntersections: float list |}) 
        (seg: Segment) =
    if getSegmentOrientation segStart segEnd = Vertical then
        let xVStart, xHStart, xHEnd = segStart.X, state.Start.X, state.End.X
        let yVStart, yVEnd, yHEnd = segStart.Y, segEnd.Y, state.End.Y
        let xhi, xlo = max xHStart xHEnd, min xHStart xHEnd
        let yhi, ylo = max yVStart yVEnd, min yVStart yVEnd

        if xVStart < xhi  && xVStart > xlo  && yHEnd < yhi && yHEnd > ylo then
            {| state with JumpsOrIntersections = abs (xVStart - xHStart) :: state.JumpsOrIntersections |}
        else
            state
    else   
        state

/// Returns a model with all the jumps updated
let makeAllJumps (wiresWithNoJumps: ConnectionId list) (model: Model) =

    let wires =
        model.Wires
        |> Map.toArray
        |> Array.map snd

    let updateJumpsInWire (segStart: XYPos) (segEnd: XYPos) (wireMap: Map<ConnectionId, Wire>) (seg: Segment) =
        if getSegmentOrientation segStart segEnd = Horizontal then
            ([], wires)
            ||> Array.fold (fun jumpsOrIntersections wire -> 
                if (model.Type = Jump)  then
                    foldOverSegs findJumpIntersects {| Start = segStart; End = segEnd; JumpsOrIntersections = [] |} wire
                    |> (fun res -> res.JumpsOrIntersections)
                    |> List.append jumpsOrIntersections
                else 
                    jumpsOrIntersections)
            |> (fun jumpsOrIntersections -> 
                if jumpsOrIntersections <> seg.IntersectOrJumpList then
                    updateSegmentJumpsOrIntersections seg jumpsOrIntersections wireMap
                else 
                    wireMap)
        else
            wireMap

    match model.Type with
    | Jump ->
        let wiresWithJumps = 
            (model.Wires, wires)
            ||> Array.fold (fun map wire ->
                    foldOverSegs updateJumpsInWire map wire)
    
        { model with Wires = wiresWithJumps }
    | Modern ->
        printfn "Updating modern circles"
        updateCirclesOnAllNets model
    | Radial -> 
        model

let updateWireSegmentJumps (wireList: list<ConnectionId>) (model: Model) : Model =
    let startT = TimeHelpers.getTimeMs()
    let model = makeAllJumps [] model
    TimeHelpers.instrumentTime "UpdateJumps" startT
    model

let resetJumpsOrIntersections (wire: Wire) =
    let newSegs =
        wire.Segments
        |> List.map (fun seg -> {seg with IntersectOrJumpList = []})
    {wire with Segments = newSegs}

let resetJumps (model:Model) : Model =
        printfn "Reseting jumps or intersections..."
        (model.Wires, model.Wires)
        ||> Map.fold (fun wires wid wire ->
                Map.add wid (resetJumpsOrIntersections wire) wires)
        |> (fun wires -> {model with Wires = wires})

/// This function updates the wire model by removing from the stored lists of intersections
/// all those generated by wireList wires.
/// intersetcions are stored in maps on the model and on the horizontal segments containing the jumps
let resetWireSegmentJumps (wireList : list<ConnectionId>) (model : Model) : Model =
    let startT = TimeHelpers.getTimeMs()
    resetJumps model
    |> TimeHelpers.instrumentInterval "ResetJumps" startT

<|MERGE_RESOLUTION|>--- conflicted
+++ resolved
@@ -605,35 +605,6 @@
         StartPos = wire.EndPos
         InitialOrientation = wire.EndOrientation
     }
-
-<<<<<<< HEAD
-/// Returns a re-routed wire from the given model.
-/// First attempts partial autorouting, and defaults to full autorouting if this is not possible.
-/// Reverse indicates if the wire should be processed in reverse, 
-/// used when an input port (end of wire) is moved.
-let updateWire (model : Model) (wire : Wire) (reverse : bool) =
-    let tick3Helpers: Hlp23Tick3.Tick3BusWireHelpers = 
-        {
-            AutoRoute = autoroute
-            ReverseWire = reverseWire
-            MoveSegment = moveSegment
-        }
-
-    let newPort = 
-        match reverse with
-        | true -> Symbol.getInputPortLocation None model.Symbol wire.InputPort
-        | false -> Symbol.getOutputPortLocation None model.Symbol wire.OutputPort
-    if reverse then
-        partialAutoroute model (reverseWire wire) newPort true
-        |> Option.map reverseWire
-    else 
-        partialAutoroute model wire newPort false
-    |> Option.defaultValue (autoroute model wire)
-    |> (fun wire ->
-        Hlp23Tick3.updateWireHook model wire tick3Helpers
-        |> Option.defaultValue  wire)
-=======
->>>>>>> 101cbf55
 
 
 //--------------------------------------------------------------------------------//
