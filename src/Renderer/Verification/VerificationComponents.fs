--- conflicted
+++ resolved
@@ -258,19 +258,12 @@
     let addSignInfoToPort inputPortNum expr =
         match cfg.Inputs.TryFind inputPortNum with
         | Some inputPort ->
-<<<<<<< HEAD
-            match inputPort.Signed with
-            | Some signed when signed -> Cast (ToSigned (emptyExprInfo expr state.InstanceID.Value))
-            | _ -> expr
-        | _ -> failwith $"what? could not find port #{inputPortNum} for {state.LibraryID} : {state.InstanceID}"
-=======
             match inputPort.DataType with
-            | DataTypeInt -> Cast (ToSigned (emptyExprInfo expr))
+            | DataTypeInt -> Cast (ToSigned (emptyExprInfo expr state.InstanceID.Value))
             | DataTypeUInt -> expr
-            | DataTypeFloat32 -> Cast (ToFloat (emptyExprInfo expr))
+            | DataTypeFloat32 -> Cast (ToFloat (emptyExprInfo expr state.InstanceID.Value))
             | DataTypeAssertionInput -> expr
         | _ -> failwith $"what? could not find port #{inputPortNum} for {cfg.LibraryID} : {cfg.InstanceID}"
->>>>>>> b52f0c6a
     
     exprPortMap
     |> Map.map addSignInfoToPort
@@ -307,7 +300,13 @@
               Colour = SymbolDefaults.Colour
               InputLabels = inputPortLabels cfg
               OutputLabels = [] }
-<<<<<<< HEAD
+        member this.GetDescription cfg = this.DescriptionFunc this cfg
+        member this.GetOutputWidths cfg inputPortWidths =
+            largestOutputWidthForAllPorts cfg inputPortWidths
+        member this.CreateAST cfg exprPortMap =
+            let signedExprPortMap = addSignInfoToAST cfg exprPortMap
+            let built = this.AssertionBuilder signedExprPortMap
+            printfn "verification port name %A" this.DefaultConfig.Outputs
         member this.GetDescription state = this.DescriptionFunc this state
         member this.GetOutputWidths state inputPortWidths =
             // TODO(jpnock): Check logic
@@ -322,15 +321,6 @@
             // todo ln220 might need to change instance id to library id
             let built = this.AssertionBuilder state.InstanceID.Value signedExprPortMap
             printfn "verification port name %A" this.DefaultState.Outputs
-=======
-        member this.GetDescription cfg = this.DescriptionFunc this cfg
-        member this.GetOutputWidths cfg inputPortWidths =
-            largestOutputWidthForAllPorts cfg inputPortWidths
-        member this.CreateAST cfg exprPortMap =
-            let signedExprPortMap = addSignInfoToAST cfg exprPortMap
-            let built = this.AssertionBuilder signedExprPortMap
-            printfn "verification port name %A" this.DefaultConfig.Outputs
->>>>>>> b52f0c6a
             match built with
             | Some b -> b
             | _ -> failwithf $"Unable to build for {this.Name}"
@@ -371,20 +361,12 @@
                 | None -> failwith "Tried to build assertion AST for comparator without config set"
                 | Some (ComparatorType typ) ->
                     match typ with
-<<<<<<< HEAD
-                    | Eq -> astMapper TEq state.InstanceID.Value signedExprPortMap 
-                    | Lt -> astMapper TLt state.InstanceID.Value signedExprPortMap 
-                    | Gt -> astMapper TGt state.InstanceID.Value signedExprPortMap 
-                    | Lte -> astMapper TLte state.InstanceID.Value signedExprPortMap
-                    | Gte -> astMapper TGte state.InstanceID.Value signedExprPortMap
-=======
-                    | ComparatorTypeEq -> astMapper TEq signedExprPortMap
-                    | ComparatorTypeLt -> astMapper TLt signedExprPortMap
-                    | ComparatorTypeGt -> astMapper TGt signedExprPortMap
-                    | ComparatorTypeLte -> astMapper TLte signedExprPortMap
-                    | ComparatorTypeGte -> astMapper TGte signedExprPortMap
+                    | ComparatorTypeEq -> astMapper TEq state.InstanceID.Value signedExprPortMap 
+                    | ComparatorTypeLt -> astMapper TLt state.InstanceID.Value signedExprPortMap 
+                    | ComparatorTypeGt -> astMapper TGt state.InstanceID.Value signedExprPortMap 
+                    | ComparatorTypeLte -> astMapper TLte state.InstanceID.Value signedExprPortMap
+                    | ComparatorTypeGte -> astMapper TGte state.InstanceID.Value signedExprPortMap
                 | _ -> None
->>>>>>> b52f0c6a
             match built with
             | Some b -> b
             | _ -> failwithf $"Unable to CreateAST for comparator {cfg.MultiComponentType}"
