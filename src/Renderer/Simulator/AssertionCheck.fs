--- conflicted
+++ resolved
@@ -147,17 +147,12 @@
             then leftRes // it's not important what is passed, it's enough to pass type and size information 
             else makeTypeError invTypesErr typeL (Some typeR) pos
         | _ -> ErrLst (propagateError leftRes rightRes)
-<<<<<<< HEAD
-    | IsBoolExpr (l, r, pos) -> checkBin l r pos true true
-    | IsBinExpr (l, r, pos) -> checkBin l r pos true false
-=======
     | IsBoolExpr (l, r, pos) -> 
         printfn "is bool expr: %A" tree 
         checkBin l r pos true true
     | IsBinExpr (l, r, pos) -> 
         printfn "ledt: %A right %A" l r
         checkBin l r pos false false
->>>>>>> 7844217e
     | Lit lit, pos -> 
         match checkLitExistance components lit with 
             | Ok(litType) -> TypeInfo litType
