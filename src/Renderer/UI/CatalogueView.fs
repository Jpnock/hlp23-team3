(*
    CatalogueView.fs

    View for catalogue in the right tab.
*)

module CatalogueView

open Fulma
open Fulma.Extensions.Wikiki
open Fable.React
open Fable.React.Props
open DiagramStyle
open ModelType
open CommonTypes
open PopupView
open Sheet.SheetInterface
open DrawModelType
open FilesIO
open VerilogTypes
open NearleyBindings
open ErrorCheck
open CodeEditorHelpers
open Fable.SimpleJson
open Fable.Core.JsInterop
open System

NearleyBindings.importGrammar
NearleyBindings.importFix
NearleyBindings.importParser

let private menuItem styles label onClick =
    Menu.Item.li
        [ Menu.Item.IsActive false; Menu.Item.Props [ OnClick onClick; Style styles ] ]
        [ str label ]

let private createComponent compType label model dispatch =
    Sheet (SheetT.InitialiseCreateComponent (tryGetLoadedComponents model, compType, label)) |> dispatch

// Anything requiring a standard label should be checked and updated with the correct number suffix in Symbol/Sheet, 
// so give the label ""
let createCompStdLabel comp model dispatch =
    createComponent comp "" model dispatch



let private makeCustom styles model dispatch (loadedComponent: LoadedComponent)  =
    let canvas = loadedComponent.CanvasState
    menuItem styles loadedComponent.Name (fun _ ->
        let custom = Custom {
            Name = loadedComponent.Name
            InputLabels = FilesIO.getOrderedCompLabels (Input1 (0, None)) canvas
            OutputLabels = FilesIO.getOrderedCompLabels (Output 0) canvas
        }
        
        Sheet (SheetT.InitialiseCreateComponent (tryGetLoadedComponents model, custom, "")) |> dispatch
    )

let private makeCustomList styles model dispatch =
    match model.CurrentProj with
    | None -> []
    | Some project ->
        // Do no show the open component in the catalogue.
        project.LoadedComponents
        |> List.filter (fun comp -> comp.Name <> project.OpenFileName)
        |> List.map (makeCustom styles model dispatch)

<<<<<<< HEAD

=======
>>>>>>> 8ad4e9ba
let private createInputPopup typeStr (compType: int * int option -> ComponentType) (model:Model) (dispatch: Msg -> unit) =
    let title = sprintf "Add %s node" typeStr
    let beforeText =
        fun _ -> str <| sprintf "How do you want to name your %s?" typeStr
    let placeholder = "Component name"
    let beforeInt =
        fun _ -> str <| sprintf "How many bits should the %s node have?" typeStr
    let beforeDefaultValue = fun _ -> str <| sprintf "If the input is undriven, what should the default value be?"
    let intDefault = model.LastUsedDialogWidth
    let body =
        dialogPopupBodyTextAndTwoInts (beforeText, placeholder) (beforeInt, beforeDefaultValue) (intDefault, 0) dispatch
    let buttonText = "Add"
    let buttonAction =
        fun (dialogData : PopupDialogData) ->
            // TODO: format text for only uppercase and allowed chars (-, not number start)
            // TODO: repeat this throughout this file and selectedcomponentview (use functions)
            let inputText = getText dialogData
            let widthInt = getInt dialogData
            let defaultValueInt = int (getInt2 dialogData)
            createComponent (compType (widthInt, Some defaultValueInt)) (formatLabelFromType (compType (widthInt, Some defaultValueInt)) inputText) model dispatch
            dispatch ClosePopup
    let isDisabled =
        fun (dialogData : PopupDialogData) ->
            let notGoodLabel =
                getText dialogData
                |> Seq.toList
                |> List.tryHead
                |> function | Some ch when  System.Char.IsLetter ch -> false | _ -> true
            (getInt dialogData < 1) || notGoodLabel
<<<<<<< HEAD
    dialogPopup title body buttonText buttonAction isDisabled [] dispatch
=======
    dialogPopup title body buttonText buttonAction isDisabled dispatch
>>>>>>> 8ad4e9ba

let private createIOPopup hasInt typeStr compType (model:Model) dispatch =
    let title = sprintf "Add %s node" typeStr
    let beforeText =
        fun _ -> str <| sprintf "How do you want to name your %s?" typeStr
    let placeholder = "Component name"
    let beforeInt =
        fun _ -> str <| sprintf "How many bits should the %s node have?" typeStr
    let intDefault = model.LastUsedDialogWidth
    let body = 
        match hasInt with
        | true -> dialogPopupBodyTextAndInt beforeText placeholder beforeInt intDefault dispatch
        | false -> dialogPopupBodyOnlyText beforeText placeholder dispatch
    let buttonText = "Add"
    let buttonAction =
        fun (dialogData : PopupDialogData) ->
            // TODO: format text for only uppercase and allowed chars (-, not number start)
            // TODO: repeat this throughout this file and selectedcomponentview (use functions)
            let inputText = getText dialogData
            let inputInt = getInt dialogData
            createComponent (compType inputInt) (formatLabelFromType (compType inputInt) inputText) model dispatch
            dispatch ClosePopup
    let isDisabled =
        fun (dialogData : PopupDialogData) ->
            let notGoodLabel =
                getText dialogData
                |> Seq.toList
                |> List.tryHead
                |> function | Some ch when  System.Char.IsLetter ch -> false | _ -> true
            (getInt dialogData < 1) || notGoodLabel
    dialogPopup title body buttonText buttonAction isDisabled [] dispatch

let private createNbitsAdderPopup (model:Model) dispatch =
    let title = sprintf "Add N bits adder"
    let beforeInt =
        fun _ -> str "How many bits should each operand have?"
    let intDefault = model.LastUsedDialogWidth
    let body = dialogPopupBodyOnlyInt beforeInt intDefault dispatch
    let buttonText = "Add"
    let buttonAction =
        fun (dialogData : PopupDialogData) ->
            let inputInt = getInt dialogData
            //printfn "creating adder %d" inputInt
            createCompStdLabel (NbitsAdder inputInt) {model with LastUsedDialogWidth = inputInt} dispatch
            dispatch ClosePopup
    let isDisabled =
        fun (dialogData : PopupDialogData) -> getInt dialogData < 1
    dialogPopup title body buttonText buttonAction isDisabled [] dispatch


let private createNbitsXorPopup (model:Model) dispatch =
    let title = sprintf "Add N bits XOR gates"
    let beforeInt =
        fun _ -> str "How many bits should each operand have?"
    let intDefault = model.LastUsedDialogWidth
    let body = dialogPopupBodyOnlyInt beforeInt intDefault dispatch
    let buttonText = "Add"
    let buttonAction =
        fun (dialogData : PopupDialogData) ->
            let inputInt = getInt dialogData
            //printfn "creating XOR %d" inputInt
            createCompStdLabel (NbitsXor inputInt) {model with LastUsedDialogWidth = inputInt} dispatch
            dispatch ClosePopup
    let isDisabled =
        fun (dialogData : PopupDialogData) -> getInt dialogData < 1
    dialogPopup title body buttonText buttonAction isDisabled [] dispatch


let private createSplitWirePopup model dispatch =
    let title = sprintf "Add SplitWire node" 
    let beforeInt =
        fun _ -> str "How many bits should go to the top (LSB) wire? The remaining bits will go to the bottom (MSB) wire."
    let intDefault = 1
    let body = dialogPopupBodyOnlyInt beforeInt intDefault dispatch
    let buttonText = "Add"
    let buttonAction =
        fun (dialogData : PopupDialogData) ->
            let inputInt = getInt dialogData
            createCompStdLabel (SplitWire inputInt) model dispatch
            dispatch ClosePopup
    let isDisabled =
        fun (dialogData : PopupDialogData) -> getInt dialogData < 1
    dialogPopup title body buttonText buttonAction isDisabled [] dispatch

/// two react text lines in red
let private twoErrorLines errMsg1 errMsg2 =
    span [Style [Color Red]] [str errMsg1; br []; str errMsg2; br [] ]

/// two line message giving constant value
let private constantValueMessage w (cVal:int64) =
    let mask = 
        if w = 64 then 
            0xffffffffffffffffUL 
        else 
            (1UL <<< w) - 1UL
    let uVal = (uint64 cVal) &&& mask
    let sVal = ((int64 uVal) <<< 64 - w) >>> 64 - w
    let hVal = NumberHelpers.fillHex64 w (int64 uVal)
    let line1 = $"Decimal value: %d{uVal} (%d{sVal} signed)"
    let line2 = $"Hex value: %s{hVal}"
    span [] [str line1; br [] ; str line2; br [] ]

/// check constant parameters and return two react lines with
/// error message or value details
let parseConstant w cText =
    if w < 1 || w > 64 then
            twoErrorLines $"Constant width must be in the range 1..64" "", None
    else
        match NumberHelpers.strToIntCheckWidth w cText with
        | Ok n ->
            constantValueMessage w n, Some (Constant1 (w,n,cText))
        | Error msg ->
            twoErrorLines msg "", None

/// create react popup to set a constant
let private createConstantPopup model dispatch =
    let title = sprintf "Add Constant" 
    let beforeInt =
        fun _ -> str "How many bits has the wire carrying the constant?"
    let intDefault = 1
    let parseConstantDialog dialog =
        parseConstant 
            (Option.defaultValue intDefault dialog.Int)
            (Option.defaultValue "" dialog.Text)
    let beforeText = (fun d -> div [] [d |> parseConstantDialog |> fst; br [] ])
    let placeholder = "Value: decimal, 0x... hex, 0b... binary"   
    let body = dialogPopupBodyIntAndText beforeText placeholder beforeInt intDefault dispatch
    let buttonText = "Add"
    let buttonAction =
        fun (dialogData : PopupDialogData) ->
            let width = getInt dialogData
            let text = Option.defaultValue "" dialogData.Text
            let constant = 
                match NumberHelpers.strToIntCheckWidth width text with
                | Ok n -> n
                | Error _ -> 0L // should never happen?
            let text' = if text = "" then "0" else text
            createCompStdLabel (Constant1(width,constant,text')) model dispatch
            dispatch ClosePopup
    let isDisabled = parseConstantDialog >> snd >> Option.isNone
    dialogPopup title body buttonText buttonAction isDisabled [] dispatch

let private createBusSelectPopup model dispatch =
    let title = sprintf "Add Bus Selection node" 
    let beforeInt2 =
        fun _ -> str "Which input bit is the least significant output bit?"
    let beforeInt =
        fun _ -> str "How many bits width is the output bus?"
    let intDefault = 1
    let intDefault2 = 0L
    let body = dialogPopupBodyTwoInts (beforeInt,beforeInt2) (intDefault, int64 intDefault2) "60px" dispatch
    let buttonText = "Add"
    let buttonAction =
        fun (dialogData : PopupDialogData) ->
            let width = getInt dialogData
            let lsb = int32 (getInt2 dialogData)
            createCompStdLabel (BusSelection(width,lsb)) model dispatch
            dispatch ClosePopup
    let isDisabled =
        fun (dialogData : PopupDialogData) -> getInt dialogData < 1 || getInt2 dialogData < 0L
    dialogPopup title body buttonText buttonAction isDisabled [] dispatch

let private createBusComparePopup (model:Model) dispatch =
    let title = sprintf "Add Bus Compare node" 
    let beforeInt2 =
        fun _ -> str "What is the decimal value to compare the input with?"
    let beforeInt =
        fun _ -> str "How many bits width is the input bus?"
    let intDefault = model.LastUsedDialogWidth
    let intDefault2 = 0L
    let body = dialogPopupBodyTwoInts (beforeInt,beforeInt2) (intDefault, int64 intDefault2) "120px" dispatch
    let buttonText = "Add"
    let buttonAction =
        fun (dialogData : PopupDialogData) ->
            let width = getInt dialogData
            let cVal = getInt2 dialogData
            createCompStdLabel (BusCompare(width, uint32 cVal)) model dispatch
            dispatch ClosePopup
    let isDisabled =
        fun (dialogData : PopupDialogData) -> 
            let w = getInt dialogData
            let cVal = getInt2 dialogData |> uint32
            w > 32 || w < 1 || cVal > (1u <<< w) - 1u
    dialogPopup title body buttonText buttonAction isDisabled [] dispatch

let private createRegisterPopup regType (model:Model) dispatch =
    let title = sprintf "Add Register" 
    let beforeInt =
        fun _ -> str "How wide should the register be (in bits)?"
    let intDefault = model.LastUsedDialogWidth
    let body = dialogPopupBodyOnlyInt beforeInt intDefault dispatch
    let buttonText = "Add"
    let buttonAction =
        fun (dialogData : PopupDialogData) ->
            let inputInt = getInt dialogData
            createCompStdLabel (regType inputInt) model dispatch
            dispatch ClosePopup
    let isDisabled =
        fun (dialogData : PopupDialogData) -> getInt dialogData < 1
    dialogPopup title body buttonText buttonAction isDisabled [] dispatch


 
    

let private createMemoryPopup memType model (dispatch: Msg -> Unit) =
    let title = "Create memory"
    let intDefault = model.LastUsedDialogWidth
    let addError errorOpt (memSetup:(int*int*InitMemData*string option) option) : (int*int*InitMemData*string option) option =
        match memSetup with
        | Some (n1,n2,mem, _) ->
            Some (n1,n2,mem,errorOpt)
        | _ -> None
    let body = dialogPopupBodyMemorySetup intDefault dispatch
    let buttonText = "Add"
    let buttonAction =
        fun (dialogData : PopupDialogData) ->
            let addressWidth, wordWidth, source, msgOpt = getMemorySetup dialogData intDefault
            let initMem = {
                AddressWidth = addressWidth
                WordWidth = wordWidth
                Init = source
                Data = Map.empty
                }

            let memory = FilesIO.initialiseMem  initMem dialogData.ProjectPath
            match memory with
            | Ok mem ->
                createCompStdLabel (memType mem)  model dispatch
                dispatch ClosePopup
            | Error mess ->
                dispatch <| SetPopupDialogMemorySetup (addError (Some mess) dialogData.MemorySetup)
    let isDisabled =
        fun (dialogData : PopupDialogData) ->
            let addressWidth, wordWidth, source,_ = getMemorySetup dialogData 1
            let error = 
                match dialogData.MemorySetup with 
                | Some(_,_,ToFileBadName _,_) ->
                    Some "File name must be alphanumeric without prefix"
                | None -> 
                    Some ""
                | Some (_,_,SignedMultiplier,_) 
                | Some(_,_,UnsignedMultiplier,_) ->
                    if addressWidth % 2 <> 0 then
                        Some "The address width must be even for a multiplier"
                    elif addressWidth > 16 then
                        Some "The maximum multiplier size is 8X8 - 16 address bits"
                    else None
                | _ -> 
                    None
            match error with
            | Some msg when msg <> "" ->
                match dialogData.MemorySetup with
                | Some (_,_,_,e) when e = Some msg -> ()
                | _ -> dispatch <| SetPopupDialogMemorySetup (addError (Some msg) dialogData.MemorySetup)
            | _ -> ()
            addressWidth < 1 || wordWidth < 1 || error <> None
    dialogPopup title body buttonText buttonAction isDisabled [] dispatch



let createVerilogComp model =
    printfn "Not implemented yet!"


let rec private createVerilogPopup model showExtraErrors correctedCode dispatch =
    let title = sprintf "Create Combinational Logic Components using Verilog" 
    let beforeText =
        fun _ -> str <| sprintf "How do you want to name your Verilog Component?"
    let placeholder = "Component name"
    let noErrors = List.isEmpty model.PopupDialogData.VerilogErrors
    let errorDiv = if noErrors then null else getErrorDiv model.PopupDialogData.VerilogErrors
    let errorList = if showExtraErrors then model.PopupDialogData.VerilogErrors else [] 
    // let body= dialogVerilogCompBody beforeText placeholder errorDiv errorList dispatch
    let saveButtonAction =
        fun (dialogData : PopupDialogData) ->
            // createComponent (compType inputInt) (formatLabelFromType (compType inputInt) inputText) model dispatch            
            match model.CurrentProj with
            | None -> failwithf "What? current project cannot be None at this point in writing Verilog Component"
            | Some project ->
                let name = getText dialogData
                let folderPath = project.ProjectPath
                let path = pathJoin [| folderPath; name + ".v" |]
                let code = getCode dialogData
                match writeFile path code with
                | Ok _ -> ()
                | Error _ -> failwithf "Writing verilog file FAILED" 
            // createCompStdLabel (regType inputInt) model dispatch
            dispatch ClosePopup
    let compile =
        fun (dialogData : PopupDialogData) ->
            match model.CurrentProj with
            | None -> failwithf "What? current project cannot be None at this point in compiling Verilog Component"
            | Some project ->
                let code = getCode dialogData
                let parsedCodeNearley = parseFromFile(code)
                let output = Json.parseAs<ParserOutput> parsedCodeNearley
                let componentName = getText dialogData
                if isNullOrUndefined output.Error then
                    match Option.isNone output.Result with 
                    |true-> () //do nothing if parser failed for some reason
                    |false ->
                        let result = Option.get output.Result
                        let fixedAST = fix result
                        let linesIndex = Option.get output.NewLinesIndex |> Array.toList
                        let parsedAST = fixedAST |> Json.parseAs<VerilogInput>
                        let errorList = ErrorCheck.getSemanticErrors parsedAST componentName linesIndex
                        let dataUpdated = {dialogData with VerilogErrors = errorList; VerilogCode=Some code}
                        let showErrors' = 
                            match List.isEmpty errorList with
                            | true -> false
                            | false -> showExtraErrors 
                        createVerilogPopup {model with PopupDialogData = dataUpdated } showErrors' "" dispatch
                        // dispatch <| SetPopupDialogVerilogErrors errorList
                else
                    let error = Option.get output.Error
                    let error'= CodeEditorHelpers.getSyntaxErrorInfo error
                    let dataUpdated = {dialogData with VerilogErrors = [error'] }
                    createVerilogPopup {model with PopupDialogData = dataUpdated } showExtraErrors "" dispatch
                    // dispatch <| SetPopupDialogVerilogErrors [error']

    
    

    let addButton =
        fun (dialogData : PopupDialogData) ->
            fun (suggestion,replaceType,line) -> 
                
                let putToCorrectPlace (oldCode:string) suggestion replaceType line =
                    let sepCode = oldCode.Split([|"\n"|],StringSplitOptions.RemoveEmptyEntries)
                    let linesList = Seq.toList sepCode
                    match replaceType with
                    |IODeclaration ->
                        let untilError = (linesList[0],[2..line+1])||> List.fold (fun s v -> s+"\n"+linesList[v-1])
                        let fixedError = untilError+"\n  "+ suggestion
                        (fixedError,[line+1..(List.length linesList)-1])||> List.fold (fun s v -> s+"\n"+linesList[v])
                    |Variable error ->
                        let untilError = ("",[1..line-1])||> List.fold (fun s v -> 
                            match v with
                            |1 -> linesList[v-1]
                            |_ -> s+"\n"+linesList[v-1]
                        )
                        let fixedLine = linesList[line-1].Replace(error,suggestion)
                        let fixedError = 
                            match line with
                            |1 -> fixedLine
                            |_ -> untilError+"\n"+ fixedLine
                        (fixedError,[line..(List.length linesList)-1])||> List.fold (fun s v -> s+"\n"+linesList[v])
                    |Assignment -> 
                        let untilError = (linesList[0],[2..line-1])||> List.fold (fun s v -> s+"\n"+linesList[v-1])
                        let fixedError = untilError+"\n  "+ suggestion
                        (fixedError,[line-1..(List.length linesList)-1])||> List.fold (fun s v -> s+"\n"+linesList[v])
                    |NoReplace ->
                        oldCode
                        
                let correctedCode = putToCorrectPlace (Option.defaultValue "" dialogData.VerilogCode) suggestion replaceType line
                createVerilogPopup model showExtraErrors correctedCode dispatch
    
    let moreInfoButton = 
        fun (dialogData : PopupDialogData) ->
            match model.CurrentProj with
            | None -> failwithf "What? current project cannot be None at this point in compiling Verilog Component"
            | Some project ->
                let errors = dialogData.VerilogErrors
                createVerilogPopup model (not showExtraErrors) "" dispatch
    
    let body= dialogVerilogCompBody beforeText placeholder errorDiv errorList showExtraErrors correctedCode compile addButton dispatch

    let isDisabled =
        fun (dialogData : PopupDialogData) ->
            let notGoodLabel =
                getText dialogData
                |> Seq.toList
                |> List.tryHead
                |> function | Some ch when  System.Char.IsLetter ch -> false | _ -> true
            (getInt dialogData < 1) || notGoodLabel || not noErrors
    let width = if showExtraErrors then "80%" else "50%" 
    dialogVerilogPopup title body noErrors showExtraErrors saveButtonAction moreInfoButton isDisabled [Width width] dispatch


let private makeMenuGroup title menuList =
    details [Open false] [
        summary [menuLabelStyle] [ str title ]
        Menu.list [] menuList
    ]


let mutable firstTip = true

let mutable tippyNodes: Browser.Types.Element list = []

let private makeMenuGroupWithTip styles  title tip menuList =
    details [
        Open false;
        HTMLAttr.ClassName $"{Tooltip.ClassName} {Tooltip.IsMultiline}"
        Tooltip.dataTooltip tip
        Style styles
    ] [
        summary [menuLabelStyle] [ str title ]
        Menu.list [] menuList
    ]

let compareModelsApprox (m1:Model) (m2:Model) =

    let m1r = reduceApprox m1
    let m2r = reduceApprox m2
    let b = m1r = m2r
    //printfn "Model equality:%A" b
    //if b = false then printfn "\n\n%A\n\n%A\n\n" m1r m2r
    b




let viewCatalogue model dispatch =
        let viewCatOfModel = fun model ->                 
            let styles = 
                match model.Sheet.Action with
                | SheetT.InitialisedCreateComponent _ -> [Cursor "grabbing"]
                | _ -> []

            let catTip1 name func (tip:string) = 
                let react = menuItem styles name func
                div [ HTMLAttr.ClassName $"{Tooltip.ClassName} {Tooltip.IsMultiline}"
                      Tooltip.dataTooltip tip
                      Style styles
                    ]
                    [ react ]
            Menu.menu [Props [Class "py-1"; Style styles]]  [
                // TODO
                    makeMenuGroup
                        "Input / Output"
                        [ catTip1 "Input"  (fun _ -> createInputPopup "input" Input1 model dispatch) "Input connection to current sheet: one or more bits"
                          catTip1 "Output" (fun _ -> createIOPopup true "output" Output model dispatch) "Output connection from current sheet: one or more bits"
                          catTip1 "Viewer" (fun _ -> createIOPopup true "viewer" Viewer model dispatch) "Viewer to expose value in simulation: works in subsheets"
                          catTip1 "Constant" (fun _ -> createConstantPopup model dispatch) "Define a one or more bit constant value, \
                                                                                            e.g. 0 or 1 to drive an unused input"
                          catTip1 "Wire Label" (fun _ -> createIOPopup false "label" (fun _ -> IOLabel) model dispatch) "Labels with the same name connect \
                                                                                                                         together wires or busses"]
                    makeMenuGroup
                        "Buses"
                        [ catTip1 "MergeWires"  (fun _ -> createComponent MergeWires "" model dispatch) "Use Mergewire when you want to \
                                                                                       join the bits of a two busses to make a wider bus"
                          catTip1 "SplitWire" (fun _ -> createSplitWirePopup model dispatch) "Use Splitwire when you want to split the \
                                                                                             bits of a bus into two sets"
                          catTip1 "Bus Select" (fun _ -> createBusSelectPopup model dispatch) "Bus Select output connects to one or \
                                                                                                more selected bits of its input"
                          catTip1 "Bus Compare" (fun _ -> createBusComparePopup model dispatch) "Bus compare outputs 1 if the input bus \
                                                                                                 matches a constant value" ]
                    makeMenuGroup
                        "Gates"
                        [ catTip1 "Not"  (fun _ -> createCompStdLabel Not model dispatch) "Invertor: output is negation of input"
                          catTip1 "And"  (fun _ -> createCompStdLabel And model dispatch) "Output is 1 if both the two inputs are 1"
                          catTip1 "Or"   (fun _ -> createCompStdLabel Or model dispatch) "Output is 1 if either of the two inputs are 1"
                          catTip1 "Xor"  (fun _ -> createCompStdLabel Xor model dispatch) "Output is 1 if the two inputs have different values"
                          catTip1 "Nand" (fun _ -> createCompStdLabel Nand model dispatch) "Output is 0 if both the two inputs are 1"
                          catTip1 "Nor"  (fun _ -> createCompStdLabel Nor model dispatch) "Output is 0 if either of the two inputs are 1"
                          catTip1 "Xnor" (fun _ -> createCompStdLabel Xnor model dispatch) "Output is 1 if the two inputs have the same values"]
                    makeMenuGroup
                        "Mux / Demux"
                        [ catTip1 "Mux2" (fun _ -> createCompStdLabel Mux2 model dispatch) "Selects the one of its two input busses numbered by the value of the select input
                                                                                to be the output. Adjusts bus width to match."
                          catTip1 "Mux4" (fun _ -> createCompStdLabel Mux4 model dispatch) "Selects the one of its four input busses numbered by the value of the select input
                                                                                            to be the output. Adjusts bus width to match."
                          catTip1 "Mux8" (fun _ -> createCompStdLabel Mux8 model dispatch) "Selects the one of its eight input busses numbered by the value of the select input
                                                                                            to be the output. Adjusts bus width to match."                                                                  
                          catTip1 "Demux2" (fun _ -> createCompStdLabel Demux2 model dispatch)  "The output is equal to the input, the other is 0"
                          catTip1 "Demux4" (fun _ -> createCompStdLabel Demux4 model dispatch)  "The output is equal to the input"
                          catTip1 "Demux8" (fun _ -> createCompStdLabel Demux8 model dispatch)  "The output is equal to the input"
                          catTip1 "Decode4" (fun _ -> createCompStdLabel Decode4 model dispatch) "The output numbered by the binary value 
                                                                                                of the 2 bit sel input is equal to Data, the others are 0"]
                    makeMenuGroup
                        "Arithmetic"
                        [ catTip1 "N bits adder" (fun _ -> createNbitsAdderPopup model dispatch) "N bit Binary adder with carry in to bit 0 and carry out from bit N-1"
                          catTip1 "N bits XOR" (fun _ -> createNbitsXorPopup model dispatch) "N bit XOR gates - use to make subtractor or comparator"]

                    makeMenuGroup
                        "Flip Flops and Registers"
                        [ catTip1 "D-flip-flop" (fun _ -> createCompStdLabel DFF model dispatch) "D flip-flop - note that clock is assumed always connected to a global clock, \
                                                                                                   so ripple counters cannot be implemented in Issie"
                          catTip1 "D-flip-flop with enable" (fun _ -> createCompStdLabel DFFE model dispatch) "D flip-flop: output will remain unchanged when En is 0"
                          catTip1 "Register" (fun _ -> createRegisterPopup Register model dispatch) "N D flip-flops with inputs and outputs combined into single N bit busses"
                          catTip1 "Register with enable" (fun _ -> createRegisterPopup RegisterE model dispatch) "As register but outputs stay the same if En is 0"]
                    makeMenuGroup
                        "Memories"
                        [ catTip1 "ROM (asynchronous)" (fun _ -> createMemoryPopup AsyncROM1 model dispatch) "This is combinational: \
                                                    the output is available in the same clock cycle that the address is presented"
                          catTip1 "ROM (synchronous)" (fun _ -> createMemoryPopup ROM1 model dispatch) "A ROM whose output contains \
                                                    the addressed data in the clock cycle after the address is presented"
                          catTip1 "RAM (synchronous)" (fun _ -> createMemoryPopup RAM1 model dispatch)  "A RAM whose output contains the addressed \
                                                   data in the clock cycle after the address is presented" 
                          catTip1 "RAM (async read)" (fun _ -> createMemoryPopup AsyncRAM1 model dispatch)  "A RAM whose output contains the addressed \
                                                   data in the same clock cycle as address is presented" ]

                    makeMenuGroupWithTip styles
                        "This project"
                        "Every design sheet is available for use in other sheets as a custom component: \
                        it can be added any number of times, each instance replicating the sheet logic"
                        (makeCustomList styles model dispatch)

                    makeMenuGroup
                        "Verilog"
                        [ catTip1 "New Verilog Component" (fun _ -> createVerilogPopup model false "" dispatch) "Write combinational logic in Verilog. \
                                                    Use it as a Custom Component"
                          catTip1 "decoder.v" (fun _ -> createVerilogComp  model) ""]
                ]

        (viewCatOfModel) model 
<|MERGE_RESOLUTION|>--- conflicted
+++ resolved
@@ -1,613 +1,605 @@
-(*
-    CatalogueView.fs
-
-    View for catalogue in the right tab.
-*)
-
-module CatalogueView
-
-open Fulma
-open Fulma.Extensions.Wikiki
-open Fable.React
-open Fable.React.Props
-open DiagramStyle
-open ModelType
-open CommonTypes
-open PopupView
-open Sheet.SheetInterface
-open DrawModelType
-open FilesIO
-open VerilogTypes
-open NearleyBindings
-open ErrorCheck
-open CodeEditorHelpers
-open Fable.SimpleJson
-open Fable.Core.JsInterop
-open System
-
-NearleyBindings.importGrammar
-NearleyBindings.importFix
-NearleyBindings.importParser
-
-let private menuItem styles label onClick =
-    Menu.Item.li
-        [ Menu.Item.IsActive false; Menu.Item.Props [ OnClick onClick; Style styles ] ]
-        [ str label ]
-
-let private createComponent compType label model dispatch =
-    Sheet (SheetT.InitialiseCreateComponent (tryGetLoadedComponents model, compType, label)) |> dispatch
-
-// Anything requiring a standard label should be checked and updated with the correct number suffix in Symbol/Sheet, 
-// so give the label ""
-let createCompStdLabel comp model dispatch =
-    createComponent comp "" model dispatch
-
-
-
-let private makeCustom styles model dispatch (loadedComponent: LoadedComponent)  =
-    let canvas = loadedComponent.CanvasState
-    menuItem styles loadedComponent.Name (fun _ ->
-        let custom = Custom {
-            Name = loadedComponent.Name
-            InputLabels = FilesIO.getOrderedCompLabels (Input1 (0, None)) canvas
-            OutputLabels = FilesIO.getOrderedCompLabels (Output 0) canvas
-        }
-        
-        Sheet (SheetT.InitialiseCreateComponent (tryGetLoadedComponents model, custom, "")) |> dispatch
-    )
-
-let private makeCustomList styles model dispatch =
-    match model.CurrentProj with
-    | None -> []
-    | Some project ->
-        // Do no show the open component in the catalogue.
-        project.LoadedComponents
-        |> List.filter (fun comp -> comp.Name <> project.OpenFileName)
-        |> List.map (makeCustom styles model dispatch)
-
-<<<<<<< HEAD
-
-=======
->>>>>>> 8ad4e9ba
-let private createInputPopup typeStr (compType: int * int option -> ComponentType) (model:Model) (dispatch: Msg -> unit) =
-    let title = sprintf "Add %s node" typeStr
-    let beforeText =
-        fun _ -> str <| sprintf "How do you want to name your %s?" typeStr
-    let placeholder = "Component name"
-    let beforeInt =
-        fun _ -> str <| sprintf "How many bits should the %s node have?" typeStr
-    let beforeDefaultValue = fun _ -> str <| sprintf "If the input is undriven, what should the default value be?"
-    let intDefault = model.LastUsedDialogWidth
-    let body =
-        dialogPopupBodyTextAndTwoInts (beforeText, placeholder) (beforeInt, beforeDefaultValue) (intDefault, 0) dispatch
-    let buttonText = "Add"
-    let buttonAction =
-        fun (dialogData : PopupDialogData) ->
-            // TODO: format text for only uppercase and allowed chars (-, not number start)
-            // TODO: repeat this throughout this file and selectedcomponentview (use functions)
-            let inputText = getText dialogData
-            let widthInt = getInt dialogData
-            let defaultValueInt = int (getInt2 dialogData)
-            createComponent (compType (widthInt, Some defaultValueInt)) (formatLabelFromType (compType (widthInt, Some defaultValueInt)) inputText) model dispatch
-            dispatch ClosePopup
-    let isDisabled =
-        fun (dialogData : PopupDialogData) ->
-            let notGoodLabel =
-                getText dialogData
-                |> Seq.toList
-                |> List.tryHead
-                |> function | Some ch when  System.Char.IsLetter ch -> false | _ -> true
-            (getInt dialogData < 1) || notGoodLabel
-<<<<<<< HEAD
-    dialogPopup title body buttonText buttonAction isDisabled [] dispatch
-=======
-    dialogPopup title body buttonText buttonAction isDisabled dispatch
->>>>>>> 8ad4e9ba
-
-let private createIOPopup hasInt typeStr compType (model:Model) dispatch =
-    let title = sprintf "Add %s node" typeStr
-    let beforeText =
-        fun _ -> str <| sprintf "How do you want to name your %s?" typeStr
-    let placeholder = "Component name"
-    let beforeInt =
-        fun _ -> str <| sprintf "How many bits should the %s node have?" typeStr
-    let intDefault = model.LastUsedDialogWidth
-    let body = 
-        match hasInt with
-        | true -> dialogPopupBodyTextAndInt beforeText placeholder beforeInt intDefault dispatch
-        | false -> dialogPopupBodyOnlyText beforeText placeholder dispatch
-    let buttonText = "Add"
-    let buttonAction =
-        fun (dialogData : PopupDialogData) ->
-            // TODO: format text for only uppercase and allowed chars (-, not number start)
-            // TODO: repeat this throughout this file and selectedcomponentview (use functions)
-            let inputText = getText dialogData
-            let inputInt = getInt dialogData
-            createComponent (compType inputInt) (formatLabelFromType (compType inputInt) inputText) model dispatch
-            dispatch ClosePopup
-    let isDisabled =
-        fun (dialogData : PopupDialogData) ->
-            let notGoodLabel =
-                getText dialogData
-                |> Seq.toList
-                |> List.tryHead
-                |> function | Some ch when  System.Char.IsLetter ch -> false | _ -> true
-            (getInt dialogData < 1) || notGoodLabel
-    dialogPopup title body buttonText buttonAction isDisabled [] dispatch
-
-let private createNbitsAdderPopup (model:Model) dispatch =
-    let title = sprintf "Add N bits adder"
-    let beforeInt =
-        fun _ -> str "How many bits should each operand have?"
-    let intDefault = model.LastUsedDialogWidth
-    let body = dialogPopupBodyOnlyInt beforeInt intDefault dispatch
-    let buttonText = "Add"
-    let buttonAction =
-        fun (dialogData : PopupDialogData) ->
-            let inputInt = getInt dialogData
-            //printfn "creating adder %d" inputInt
-            createCompStdLabel (NbitsAdder inputInt) {model with LastUsedDialogWidth = inputInt} dispatch
-            dispatch ClosePopup
-    let isDisabled =
-        fun (dialogData : PopupDialogData) -> getInt dialogData < 1
-    dialogPopup title body buttonText buttonAction isDisabled [] dispatch
-
-
-let private createNbitsXorPopup (model:Model) dispatch =
-    let title = sprintf "Add N bits XOR gates"
-    let beforeInt =
-        fun _ -> str "How many bits should each operand have?"
-    let intDefault = model.LastUsedDialogWidth
-    let body = dialogPopupBodyOnlyInt beforeInt intDefault dispatch
-    let buttonText = "Add"
-    let buttonAction =
-        fun (dialogData : PopupDialogData) ->
-            let inputInt = getInt dialogData
-            //printfn "creating XOR %d" inputInt
-            createCompStdLabel (NbitsXor inputInt) {model with LastUsedDialogWidth = inputInt} dispatch
-            dispatch ClosePopup
-    let isDisabled =
-        fun (dialogData : PopupDialogData) -> getInt dialogData < 1
-    dialogPopup title body buttonText buttonAction isDisabled [] dispatch
-
-
-let private createSplitWirePopup model dispatch =
-    let title = sprintf "Add SplitWire node" 
-    let beforeInt =
-        fun _ -> str "How many bits should go to the top (LSB) wire? The remaining bits will go to the bottom (MSB) wire."
-    let intDefault = 1
-    let body = dialogPopupBodyOnlyInt beforeInt intDefault dispatch
-    let buttonText = "Add"
-    let buttonAction =
-        fun (dialogData : PopupDialogData) ->
-            let inputInt = getInt dialogData
-            createCompStdLabel (SplitWire inputInt) model dispatch
-            dispatch ClosePopup
-    let isDisabled =
-        fun (dialogData : PopupDialogData) -> getInt dialogData < 1
-    dialogPopup title body buttonText buttonAction isDisabled [] dispatch
-
-/// two react text lines in red
-let private twoErrorLines errMsg1 errMsg2 =
-    span [Style [Color Red]] [str errMsg1; br []; str errMsg2; br [] ]
-
-/// two line message giving constant value
-let private constantValueMessage w (cVal:int64) =
-    let mask = 
-        if w = 64 then 
-            0xffffffffffffffffUL 
-        else 
-            (1UL <<< w) - 1UL
-    let uVal = (uint64 cVal) &&& mask
-    let sVal = ((int64 uVal) <<< 64 - w) >>> 64 - w
-    let hVal = NumberHelpers.fillHex64 w (int64 uVal)
-    let line1 = $"Decimal value: %d{uVal} (%d{sVal} signed)"
-    let line2 = $"Hex value: %s{hVal}"
-    span [] [str line1; br [] ; str line2; br [] ]
-
-/// check constant parameters and return two react lines with
-/// error message or value details
-let parseConstant w cText =
-    if w < 1 || w > 64 then
-            twoErrorLines $"Constant width must be in the range 1..64" "", None
-    else
-        match NumberHelpers.strToIntCheckWidth w cText with
-        | Ok n ->
-            constantValueMessage w n, Some (Constant1 (w,n,cText))
-        | Error msg ->
-            twoErrorLines msg "", None
-
-/// create react popup to set a constant
-let private createConstantPopup model dispatch =
-    let title = sprintf "Add Constant" 
-    let beforeInt =
-        fun _ -> str "How many bits has the wire carrying the constant?"
-    let intDefault = 1
-    let parseConstantDialog dialog =
-        parseConstant 
-            (Option.defaultValue intDefault dialog.Int)
-            (Option.defaultValue "" dialog.Text)
-    let beforeText = (fun d -> div [] [d |> parseConstantDialog |> fst; br [] ])
-    let placeholder = "Value: decimal, 0x... hex, 0b... binary"   
-    let body = dialogPopupBodyIntAndText beforeText placeholder beforeInt intDefault dispatch
-    let buttonText = "Add"
-    let buttonAction =
-        fun (dialogData : PopupDialogData) ->
-            let width = getInt dialogData
-            let text = Option.defaultValue "" dialogData.Text
-            let constant = 
-                match NumberHelpers.strToIntCheckWidth width text with
-                | Ok n -> n
-                | Error _ -> 0L // should never happen?
-            let text' = if text = "" then "0" else text
-            createCompStdLabel (Constant1(width,constant,text')) model dispatch
-            dispatch ClosePopup
-    let isDisabled = parseConstantDialog >> snd >> Option.isNone
-    dialogPopup title body buttonText buttonAction isDisabled [] dispatch
-
-let private createBusSelectPopup model dispatch =
-    let title = sprintf "Add Bus Selection node" 
-    let beforeInt2 =
-        fun _ -> str "Which input bit is the least significant output bit?"
-    let beforeInt =
-        fun _ -> str "How many bits width is the output bus?"
-    let intDefault = 1
-    let intDefault2 = 0L
-    let body = dialogPopupBodyTwoInts (beforeInt,beforeInt2) (intDefault, int64 intDefault2) "60px" dispatch
-    let buttonText = "Add"
-    let buttonAction =
-        fun (dialogData : PopupDialogData) ->
-            let width = getInt dialogData
-            let lsb = int32 (getInt2 dialogData)
-            createCompStdLabel (BusSelection(width,lsb)) model dispatch
-            dispatch ClosePopup
-    let isDisabled =
-        fun (dialogData : PopupDialogData) -> getInt dialogData < 1 || getInt2 dialogData < 0L
-    dialogPopup title body buttonText buttonAction isDisabled [] dispatch
-
-let private createBusComparePopup (model:Model) dispatch =
-    let title = sprintf "Add Bus Compare node" 
-    let beforeInt2 =
-        fun _ -> str "What is the decimal value to compare the input with?"
-    let beforeInt =
-        fun _ -> str "How many bits width is the input bus?"
-    let intDefault = model.LastUsedDialogWidth
-    let intDefault2 = 0L
-    let body = dialogPopupBodyTwoInts (beforeInt,beforeInt2) (intDefault, int64 intDefault2) "120px" dispatch
-    let buttonText = "Add"
-    let buttonAction =
-        fun (dialogData : PopupDialogData) ->
-            let width = getInt dialogData
-            let cVal = getInt2 dialogData
-            createCompStdLabel (BusCompare(width, uint32 cVal)) model dispatch
-            dispatch ClosePopup
-    let isDisabled =
-        fun (dialogData : PopupDialogData) -> 
-            let w = getInt dialogData
-            let cVal = getInt2 dialogData |> uint32
-            w > 32 || w < 1 || cVal > (1u <<< w) - 1u
-    dialogPopup title body buttonText buttonAction isDisabled [] dispatch
-
-let private createRegisterPopup regType (model:Model) dispatch =
-    let title = sprintf "Add Register" 
-    let beforeInt =
-        fun _ -> str "How wide should the register be (in bits)?"
-    let intDefault = model.LastUsedDialogWidth
-    let body = dialogPopupBodyOnlyInt beforeInt intDefault dispatch
-    let buttonText = "Add"
-    let buttonAction =
-        fun (dialogData : PopupDialogData) ->
-            let inputInt = getInt dialogData
-            createCompStdLabel (regType inputInt) model dispatch
-            dispatch ClosePopup
-    let isDisabled =
-        fun (dialogData : PopupDialogData) -> getInt dialogData < 1
-    dialogPopup title body buttonText buttonAction isDisabled [] dispatch
-
-
- 
-    
-
-let private createMemoryPopup memType model (dispatch: Msg -> Unit) =
-    let title = "Create memory"
-    let intDefault = model.LastUsedDialogWidth
-    let addError errorOpt (memSetup:(int*int*InitMemData*string option) option) : (int*int*InitMemData*string option) option =
-        match memSetup with
-        | Some (n1,n2,mem, _) ->
-            Some (n1,n2,mem,errorOpt)
-        | _ -> None
-    let body = dialogPopupBodyMemorySetup intDefault dispatch
-    let buttonText = "Add"
-    let buttonAction =
-        fun (dialogData : PopupDialogData) ->
-            let addressWidth, wordWidth, source, msgOpt = getMemorySetup dialogData intDefault
-            let initMem = {
-                AddressWidth = addressWidth
-                WordWidth = wordWidth
-                Init = source
-                Data = Map.empty
-                }
-
-            let memory = FilesIO.initialiseMem  initMem dialogData.ProjectPath
-            match memory with
-            | Ok mem ->
-                createCompStdLabel (memType mem)  model dispatch
-                dispatch ClosePopup
-            | Error mess ->
-                dispatch <| SetPopupDialogMemorySetup (addError (Some mess) dialogData.MemorySetup)
-    let isDisabled =
-        fun (dialogData : PopupDialogData) ->
-            let addressWidth, wordWidth, source,_ = getMemorySetup dialogData 1
-            let error = 
-                match dialogData.MemorySetup with 
-                | Some(_,_,ToFileBadName _,_) ->
-                    Some "File name must be alphanumeric without prefix"
-                | None -> 
-                    Some ""
-                | Some (_,_,SignedMultiplier,_) 
-                | Some(_,_,UnsignedMultiplier,_) ->
-                    if addressWidth % 2 <> 0 then
-                        Some "The address width must be even for a multiplier"
-                    elif addressWidth > 16 then
-                        Some "The maximum multiplier size is 8X8 - 16 address bits"
-                    else None
-                | _ -> 
-                    None
-            match error with
-            | Some msg when msg <> "" ->
-                match dialogData.MemorySetup with
-                | Some (_,_,_,e) when e = Some msg -> ()
-                | _ -> dispatch <| SetPopupDialogMemorySetup (addError (Some msg) dialogData.MemorySetup)
-            | _ -> ()
-            addressWidth < 1 || wordWidth < 1 || error <> None
-    dialogPopup title body buttonText buttonAction isDisabled [] dispatch
-
-
-
-let createVerilogComp model =
-    printfn "Not implemented yet!"
-
-
-let rec private createVerilogPopup model showExtraErrors correctedCode dispatch =
-    let title = sprintf "Create Combinational Logic Components using Verilog" 
-    let beforeText =
-        fun _ -> str <| sprintf "How do you want to name your Verilog Component?"
-    let placeholder = "Component name"
-    let noErrors = List.isEmpty model.PopupDialogData.VerilogErrors
-    let errorDiv = if noErrors then null else getErrorDiv model.PopupDialogData.VerilogErrors
-    let errorList = if showExtraErrors then model.PopupDialogData.VerilogErrors else [] 
-    // let body= dialogVerilogCompBody beforeText placeholder errorDiv errorList dispatch
-    let saveButtonAction =
-        fun (dialogData : PopupDialogData) ->
-            // createComponent (compType inputInt) (formatLabelFromType (compType inputInt) inputText) model dispatch            
-            match model.CurrentProj with
-            | None -> failwithf "What? current project cannot be None at this point in writing Verilog Component"
-            | Some project ->
-                let name = getText dialogData
-                let folderPath = project.ProjectPath
-                let path = pathJoin [| folderPath; name + ".v" |]
-                let code = getCode dialogData
-                match writeFile path code with
-                | Ok _ -> ()
-                | Error _ -> failwithf "Writing verilog file FAILED" 
-            // createCompStdLabel (regType inputInt) model dispatch
-            dispatch ClosePopup
-    let compile =
-        fun (dialogData : PopupDialogData) ->
-            match model.CurrentProj with
-            | None -> failwithf "What? current project cannot be None at this point in compiling Verilog Component"
-            | Some project ->
-                let code = getCode dialogData
-                let parsedCodeNearley = parseFromFile(code)
-                let output = Json.parseAs<ParserOutput> parsedCodeNearley
-                let componentName = getText dialogData
-                if isNullOrUndefined output.Error then
-                    match Option.isNone output.Result with 
-                    |true-> () //do nothing if parser failed for some reason
-                    |false ->
-                        let result = Option.get output.Result
-                        let fixedAST = fix result
-                        let linesIndex = Option.get output.NewLinesIndex |> Array.toList
-                        let parsedAST = fixedAST |> Json.parseAs<VerilogInput>
-                        let errorList = ErrorCheck.getSemanticErrors parsedAST componentName linesIndex
-                        let dataUpdated = {dialogData with VerilogErrors = errorList; VerilogCode=Some code}
-                        let showErrors' = 
-                            match List.isEmpty errorList with
-                            | true -> false
-                            | false -> showExtraErrors 
-                        createVerilogPopup {model with PopupDialogData = dataUpdated } showErrors' "" dispatch
-                        // dispatch <| SetPopupDialogVerilogErrors errorList
-                else
-                    let error = Option.get output.Error
-                    let error'= CodeEditorHelpers.getSyntaxErrorInfo error
-                    let dataUpdated = {dialogData with VerilogErrors = [error'] }
-                    createVerilogPopup {model with PopupDialogData = dataUpdated } showExtraErrors "" dispatch
-                    // dispatch <| SetPopupDialogVerilogErrors [error']
-
-    
-    
-
-    let addButton =
-        fun (dialogData : PopupDialogData) ->
-            fun (suggestion,replaceType,line) -> 
-                
-                let putToCorrectPlace (oldCode:string) suggestion replaceType line =
-                    let sepCode = oldCode.Split([|"\n"|],StringSplitOptions.RemoveEmptyEntries)
-                    let linesList = Seq.toList sepCode
-                    match replaceType with
-                    |IODeclaration ->
-                        let untilError = (linesList[0],[2..line+1])||> List.fold (fun s v -> s+"\n"+linesList[v-1])
-                        let fixedError = untilError+"\n  "+ suggestion
-                        (fixedError,[line+1..(List.length linesList)-1])||> List.fold (fun s v -> s+"\n"+linesList[v])
-                    |Variable error ->
-                        let untilError = ("",[1..line-1])||> List.fold (fun s v -> 
-                            match v with
-                            |1 -> linesList[v-1]
-                            |_ -> s+"\n"+linesList[v-1]
-                        )
-                        let fixedLine = linesList[line-1].Replace(error,suggestion)
-                        let fixedError = 
-                            match line with
-                            |1 -> fixedLine
-                            |_ -> untilError+"\n"+ fixedLine
-                        (fixedError,[line..(List.length linesList)-1])||> List.fold (fun s v -> s+"\n"+linesList[v])
-                    |Assignment -> 
-                        let untilError = (linesList[0],[2..line-1])||> List.fold (fun s v -> s+"\n"+linesList[v-1])
-                        let fixedError = untilError+"\n  "+ suggestion
-                        (fixedError,[line-1..(List.length linesList)-1])||> List.fold (fun s v -> s+"\n"+linesList[v])
-                    |NoReplace ->
-                        oldCode
-                        
-                let correctedCode = putToCorrectPlace (Option.defaultValue "" dialogData.VerilogCode) suggestion replaceType line
-                createVerilogPopup model showExtraErrors correctedCode dispatch
-    
-    let moreInfoButton = 
-        fun (dialogData : PopupDialogData) ->
-            match model.CurrentProj with
-            | None -> failwithf "What? current project cannot be None at this point in compiling Verilog Component"
-            | Some project ->
-                let errors = dialogData.VerilogErrors
-                createVerilogPopup model (not showExtraErrors) "" dispatch
-    
-    let body= dialogVerilogCompBody beforeText placeholder errorDiv errorList showExtraErrors correctedCode compile addButton dispatch
-
-    let isDisabled =
-        fun (dialogData : PopupDialogData) ->
-            let notGoodLabel =
-                getText dialogData
-                |> Seq.toList
-                |> List.tryHead
-                |> function | Some ch when  System.Char.IsLetter ch -> false | _ -> true
-            (getInt dialogData < 1) || notGoodLabel || not noErrors
-    let width = if showExtraErrors then "80%" else "50%" 
-    dialogVerilogPopup title body noErrors showExtraErrors saveButtonAction moreInfoButton isDisabled [Width width] dispatch
-
-
-let private makeMenuGroup title menuList =
-    details [Open false] [
-        summary [menuLabelStyle] [ str title ]
-        Menu.list [] menuList
-    ]
-
-
-let mutable firstTip = true
-
-let mutable tippyNodes: Browser.Types.Element list = []
-
-let private makeMenuGroupWithTip styles  title tip menuList =
-    details [
-        Open false;
-        HTMLAttr.ClassName $"{Tooltip.ClassName} {Tooltip.IsMultiline}"
-        Tooltip.dataTooltip tip
-        Style styles
-    ] [
-        summary [menuLabelStyle] [ str title ]
-        Menu.list [] menuList
-    ]
-
-let compareModelsApprox (m1:Model) (m2:Model) =
-
-    let m1r = reduceApprox m1
-    let m2r = reduceApprox m2
-    let b = m1r = m2r
-    //printfn "Model equality:%A" b
-    //if b = false then printfn "\n\n%A\n\n%A\n\n" m1r m2r
-    b
-
-
-
-
-let viewCatalogue model dispatch =
-        let viewCatOfModel = fun model ->                 
-            let styles = 
-                match model.Sheet.Action with
-                | SheetT.InitialisedCreateComponent _ -> [Cursor "grabbing"]
-                | _ -> []
-
-            let catTip1 name func (tip:string) = 
-                let react = menuItem styles name func
-                div [ HTMLAttr.ClassName $"{Tooltip.ClassName} {Tooltip.IsMultiline}"
-                      Tooltip.dataTooltip tip
-                      Style styles
-                    ]
-                    [ react ]
-            Menu.menu [Props [Class "py-1"; Style styles]]  [
-                // TODO
-                    makeMenuGroup
-                        "Input / Output"
-                        [ catTip1 "Input"  (fun _ -> createInputPopup "input" Input1 model dispatch) "Input connection to current sheet: one or more bits"
-                          catTip1 "Output" (fun _ -> createIOPopup true "output" Output model dispatch) "Output connection from current sheet: one or more bits"
-                          catTip1 "Viewer" (fun _ -> createIOPopup true "viewer" Viewer model dispatch) "Viewer to expose value in simulation: works in subsheets"
-                          catTip1 "Constant" (fun _ -> createConstantPopup model dispatch) "Define a one or more bit constant value, \
-                                                                                            e.g. 0 or 1 to drive an unused input"
-                          catTip1 "Wire Label" (fun _ -> createIOPopup false "label" (fun _ -> IOLabel) model dispatch) "Labels with the same name connect \
-                                                                                                                         together wires or busses"]
-                    makeMenuGroup
-                        "Buses"
-                        [ catTip1 "MergeWires"  (fun _ -> createComponent MergeWires "" model dispatch) "Use Mergewire when you want to \
-                                                                                       join the bits of a two busses to make a wider bus"
-                          catTip1 "SplitWire" (fun _ -> createSplitWirePopup model dispatch) "Use Splitwire when you want to split the \
-                                                                                             bits of a bus into two sets"
-                          catTip1 "Bus Select" (fun _ -> createBusSelectPopup model dispatch) "Bus Select output connects to one or \
-                                                                                                more selected bits of its input"
-                          catTip1 "Bus Compare" (fun _ -> createBusComparePopup model dispatch) "Bus compare outputs 1 if the input bus \
-                                                                                                 matches a constant value" ]
-                    makeMenuGroup
-                        "Gates"
-                        [ catTip1 "Not"  (fun _ -> createCompStdLabel Not model dispatch) "Invertor: output is negation of input"
-                          catTip1 "And"  (fun _ -> createCompStdLabel And model dispatch) "Output is 1 if both the two inputs are 1"
-                          catTip1 "Or"   (fun _ -> createCompStdLabel Or model dispatch) "Output is 1 if either of the two inputs are 1"
-                          catTip1 "Xor"  (fun _ -> createCompStdLabel Xor model dispatch) "Output is 1 if the two inputs have different values"
-                          catTip1 "Nand" (fun _ -> createCompStdLabel Nand model dispatch) "Output is 0 if both the two inputs are 1"
-                          catTip1 "Nor"  (fun _ -> createCompStdLabel Nor model dispatch) "Output is 0 if either of the two inputs are 1"
-                          catTip1 "Xnor" (fun _ -> createCompStdLabel Xnor model dispatch) "Output is 1 if the two inputs have the same values"]
-                    makeMenuGroup
-                        "Mux / Demux"
-                        [ catTip1 "Mux2" (fun _ -> createCompStdLabel Mux2 model dispatch) "Selects the one of its two input busses numbered by the value of the select input
-                                                                                to be the output. Adjusts bus width to match."
-                          catTip1 "Mux4" (fun _ -> createCompStdLabel Mux4 model dispatch) "Selects the one of its four input busses numbered by the value of the select input
-                                                                                            to be the output. Adjusts bus width to match."
-                          catTip1 "Mux8" (fun _ -> createCompStdLabel Mux8 model dispatch) "Selects the one of its eight input busses numbered by the value of the select input
-                                                                                            to be the output. Adjusts bus width to match."                                                                  
-                          catTip1 "Demux2" (fun _ -> createCompStdLabel Demux2 model dispatch)  "The output is equal to the input, the other is 0"
-                          catTip1 "Demux4" (fun _ -> createCompStdLabel Demux4 model dispatch)  "The output is equal to the input"
-                          catTip1 "Demux8" (fun _ -> createCompStdLabel Demux8 model dispatch)  "The output is equal to the input"
-                          catTip1 "Decode4" (fun _ -> createCompStdLabel Decode4 model dispatch) "The output numbered by the binary value 
-                                                                                                of the 2 bit sel input is equal to Data, the others are 0"]
-                    makeMenuGroup
-                        "Arithmetic"
-                        [ catTip1 "N bits adder" (fun _ -> createNbitsAdderPopup model dispatch) "N bit Binary adder with carry in to bit 0 and carry out from bit N-1"
-                          catTip1 "N bits XOR" (fun _ -> createNbitsXorPopup model dispatch) "N bit XOR gates - use to make subtractor or comparator"]
-
-                    makeMenuGroup
-                        "Flip Flops and Registers"
-                        [ catTip1 "D-flip-flop" (fun _ -> createCompStdLabel DFF model dispatch) "D flip-flop - note that clock is assumed always connected to a global clock, \
-                                                                                                   so ripple counters cannot be implemented in Issie"
-                          catTip1 "D-flip-flop with enable" (fun _ -> createCompStdLabel DFFE model dispatch) "D flip-flop: output will remain unchanged when En is 0"
-                          catTip1 "Register" (fun _ -> createRegisterPopup Register model dispatch) "N D flip-flops with inputs and outputs combined into single N bit busses"
-                          catTip1 "Register with enable" (fun _ -> createRegisterPopup RegisterE model dispatch) "As register but outputs stay the same if En is 0"]
-                    makeMenuGroup
-                        "Memories"
-                        [ catTip1 "ROM (asynchronous)" (fun _ -> createMemoryPopup AsyncROM1 model dispatch) "This is combinational: \
-                                                    the output is available in the same clock cycle that the address is presented"
-                          catTip1 "ROM (synchronous)" (fun _ -> createMemoryPopup ROM1 model dispatch) "A ROM whose output contains \
-                                                    the addressed data in the clock cycle after the address is presented"
-                          catTip1 "RAM (synchronous)" (fun _ -> createMemoryPopup RAM1 model dispatch)  "A RAM whose output contains the addressed \
-                                                   data in the clock cycle after the address is presented" 
-                          catTip1 "RAM (async read)" (fun _ -> createMemoryPopup AsyncRAM1 model dispatch)  "A RAM whose output contains the addressed \
-                                                   data in the same clock cycle as address is presented" ]
-
-                    makeMenuGroupWithTip styles
-                        "This project"
-                        "Every design sheet is available for use in other sheets as a custom component: \
-                        it can be added any number of times, each instance replicating the sheet logic"
-                        (makeCustomList styles model dispatch)
-
-                    makeMenuGroup
-                        "Verilog"
-                        [ catTip1 "New Verilog Component" (fun _ -> createVerilogPopup model false "" dispatch) "Write combinational logic in Verilog. \
-                                                    Use it as a Custom Component"
-                          catTip1 "decoder.v" (fun _ -> createVerilogComp  model) ""]
-                ]
-
-        (viewCatOfModel) model 
+(*
+    CatalogueView.fs
+
+    View for catalogue in the right tab.
+*)
+
+module CatalogueView
+
+open Fulma
+open Fulma.Extensions.Wikiki
+open Fable.React
+open Fable.React.Props
+open DiagramStyle
+open ModelType
+open CommonTypes
+open PopupView
+open Sheet.SheetInterface
+open DrawModelType
+open FilesIO
+open VerilogTypes
+open NearleyBindings
+open ErrorCheck
+open CodeEditorHelpers
+open Fable.SimpleJson
+open Fable.Core.JsInterop
+open System
+
+NearleyBindings.importGrammar
+NearleyBindings.importFix
+NearleyBindings.importParser
+
+let private menuItem styles label onClick =
+    Menu.Item.li
+        [ Menu.Item.IsActive false; Menu.Item.Props [ OnClick onClick; Style styles ] ]
+        [ str label ]
+
+let private createComponent compType label model dispatch =
+    Sheet (SheetT.InitialiseCreateComponent (tryGetLoadedComponents model, compType, label)) |> dispatch
+
+// Anything requiring a standard label should be checked and updated with the correct number suffix in Symbol/Sheet, 
+// so give the label ""
+let createCompStdLabel comp model dispatch =
+    createComponent comp "" model dispatch
+
+
+
+let private makeCustom styles model dispatch (loadedComponent: LoadedComponent)  =
+    let canvas = loadedComponent.CanvasState
+    menuItem styles loadedComponent.Name (fun _ ->
+        let custom = Custom {
+            Name = loadedComponent.Name
+            InputLabels = FilesIO.getOrderedCompLabels (Input1 (0, None)) canvas
+            OutputLabels = FilesIO.getOrderedCompLabels (Output 0) canvas
+        }
+        
+        Sheet (SheetT.InitialiseCreateComponent (tryGetLoadedComponents model, custom, "")) |> dispatch
+    )
+
+let private makeCustomList styles model dispatch =
+    match model.CurrentProj with
+    | None -> []
+    | Some project ->
+        // Do no show the open component in the catalogue.
+        project.LoadedComponents
+        |> List.filter (fun comp -> comp.Name <> project.OpenFileName)
+        |> List.map (makeCustom styles model dispatch)
+
+let private createInputPopup typeStr (compType: int * int option -> ComponentType) (model:Model) (dispatch: Msg -> unit) =
+    let title = sprintf "Add %s node" typeStr
+    let beforeText =
+        fun _ -> str <| sprintf "How do you want to name your %s?" typeStr
+    let placeholder = "Component name"
+    let beforeInt =
+        fun _ -> str <| sprintf "How many bits should the %s node have?" typeStr
+    let beforeDefaultValue = fun _ -> str <| sprintf "If the input is undriven, what should the default value be?"
+    let intDefault = model.LastUsedDialogWidth
+    let body =
+        dialogPopupBodyTextAndTwoInts (beforeText, placeholder) (beforeInt, beforeDefaultValue) (intDefault, 0) dispatch
+    let buttonText = "Add"
+    let buttonAction =
+        fun (dialogData : PopupDialogData) ->
+            // TODO: format text for only uppercase and allowed chars (-, not number start)
+            // TODO: repeat this throughout this file and selectedcomponentview (use functions)
+            let inputText = getText dialogData
+            let widthInt = getInt dialogData
+            let defaultValueInt = int (getInt2 dialogData)
+            createComponent (compType (widthInt, Some defaultValueInt)) (formatLabelFromType (compType (widthInt, Some defaultValueInt)) inputText) model dispatch
+            dispatch ClosePopup
+    let isDisabled =
+        fun (dialogData : PopupDialogData) ->
+            let notGoodLabel =
+                getText dialogData
+                |> Seq.toList
+                |> List.tryHead
+                |> function | Some ch when  System.Char.IsLetter ch -> false | _ -> true
+            (getInt dialogData < 1) || notGoodLabel
+    dialogPopup title body buttonText buttonAction isDisabled [] dispatch
+
+let private createIOPopup hasInt typeStr compType (model:Model) dispatch =
+    let title = sprintf "Add %s node" typeStr
+    let beforeText =
+        fun _ -> str <| sprintf "How do you want to name your %s?" typeStr
+    let placeholder = "Component name"
+    let beforeInt =
+        fun _ -> str <| sprintf "How many bits should the %s node have?" typeStr
+    let intDefault = model.LastUsedDialogWidth
+    let body = 
+        match hasInt with
+        | true -> dialogPopupBodyTextAndInt beforeText placeholder beforeInt intDefault dispatch
+        | false -> dialogPopupBodyOnlyText beforeText placeholder dispatch
+    let buttonText = "Add"
+    let buttonAction =
+        fun (dialogData : PopupDialogData) ->
+            // TODO: format text for only uppercase and allowed chars (-, not number start)
+            // TODO: repeat this throughout this file and selectedcomponentview (use functions)
+            let inputText = getText dialogData
+            let inputInt = getInt dialogData
+            createComponent (compType inputInt) (formatLabelFromType (compType inputInt) inputText) model dispatch
+            dispatch ClosePopup
+    let isDisabled =
+        fun (dialogData : PopupDialogData) ->
+            let notGoodLabel =
+                getText dialogData
+                |> Seq.toList
+                |> List.tryHead
+                |> function | Some ch when  System.Char.IsLetter ch -> false | _ -> true
+            (getInt dialogData < 1) || notGoodLabel
+    dialogPopup title body buttonText buttonAction isDisabled [] dispatch
+
+let private createNbitsAdderPopup (model:Model) dispatch =
+    let title = sprintf "Add N bits adder"
+    let beforeInt =
+        fun _ -> str "How many bits should each operand have?"
+    let intDefault = model.LastUsedDialogWidth
+    let body = dialogPopupBodyOnlyInt beforeInt intDefault dispatch
+    let buttonText = "Add"
+    let buttonAction =
+        fun (dialogData : PopupDialogData) ->
+            let inputInt = getInt dialogData
+            //printfn "creating adder %d" inputInt
+            createCompStdLabel (NbitsAdder inputInt) {model with LastUsedDialogWidth = inputInt} dispatch
+            dispatch ClosePopup
+    let isDisabled =
+        fun (dialogData : PopupDialogData) -> getInt dialogData < 1
+    dialogPopup title body buttonText buttonAction isDisabled [] dispatch
+
+
+let private createNbitsXorPopup (model:Model) dispatch =
+    let title = sprintf "Add N bits XOR gates"
+    let beforeInt =
+        fun _ -> str "How many bits should each operand have?"
+    let intDefault = model.LastUsedDialogWidth
+    let body = dialogPopupBodyOnlyInt beforeInt intDefault dispatch
+    let buttonText = "Add"
+    let buttonAction =
+        fun (dialogData : PopupDialogData) ->
+            let inputInt = getInt dialogData
+            //printfn "creating XOR %d" inputInt
+            createCompStdLabel (NbitsXor inputInt) {model with LastUsedDialogWidth = inputInt} dispatch
+            dispatch ClosePopup
+    let isDisabled =
+        fun (dialogData : PopupDialogData) -> getInt dialogData < 1
+    dialogPopup title body buttonText buttonAction isDisabled [] dispatch
+
+
+let private createSplitWirePopup model dispatch =
+    let title = sprintf "Add SplitWire node" 
+    let beforeInt =
+        fun _ -> str "How many bits should go to the top (LSB) wire? The remaining bits will go to the bottom (MSB) wire."
+    let intDefault = 1
+    let body = dialogPopupBodyOnlyInt beforeInt intDefault dispatch
+    let buttonText = "Add"
+    let buttonAction =
+        fun (dialogData : PopupDialogData) ->
+            let inputInt = getInt dialogData
+            createCompStdLabel (SplitWire inputInt) model dispatch
+            dispatch ClosePopup
+    let isDisabled =
+        fun (dialogData : PopupDialogData) -> getInt dialogData < 1
+    dialogPopup title body buttonText buttonAction isDisabled [] dispatch
+
+/// two react text lines in red
+let private twoErrorLines errMsg1 errMsg2 =
+    span [Style [Color Red]] [str errMsg1; br []; str errMsg2; br [] ]
+
+/// two line message giving constant value
+let private constantValueMessage w (cVal:int64) =
+    let mask = 
+        if w = 64 then 
+            0xffffffffffffffffUL 
+        else 
+            (1UL <<< w) - 1UL
+    let uVal = (uint64 cVal) &&& mask
+    let sVal = ((int64 uVal) <<< 64 - w) >>> 64 - w
+    let hVal = NumberHelpers.fillHex64 w (int64 uVal)
+    let line1 = $"Decimal value: %d{uVal} (%d{sVal} signed)"
+    let line2 = $"Hex value: %s{hVal}"
+    span [] [str line1; br [] ; str line2; br [] ]
+
+/// check constant parameters and return two react lines with
+/// error message or value details
+let parseConstant w cText =
+    if w < 1 || w > 64 then
+            twoErrorLines $"Constant width must be in the range 1..64" "", None
+    else
+        match NumberHelpers.strToIntCheckWidth w cText with
+        | Ok n ->
+            constantValueMessage w n, Some (Constant1 (w,n,cText))
+        | Error msg ->
+            twoErrorLines msg "", None
+
+/// create react popup to set a constant
+let private createConstantPopup model dispatch =
+    let title = sprintf "Add Constant" 
+    let beforeInt =
+        fun _ -> str "How many bits has the wire carrying the constant?"
+    let intDefault = 1
+    let parseConstantDialog dialog =
+        parseConstant 
+            (Option.defaultValue intDefault dialog.Int)
+            (Option.defaultValue "" dialog.Text)
+    let beforeText = (fun d -> div [] [d |> parseConstantDialog |> fst; br [] ])
+    let placeholder = "Value: decimal, 0x... hex, 0b... binary"   
+    let body = dialogPopupBodyIntAndText beforeText placeholder beforeInt intDefault dispatch
+    let buttonText = "Add"
+    let buttonAction =
+        fun (dialogData : PopupDialogData) ->
+            let width = getInt dialogData
+            let text = Option.defaultValue "" dialogData.Text
+            let constant = 
+                match NumberHelpers.strToIntCheckWidth width text with
+                | Ok n -> n
+                | Error _ -> 0L // should never happen?
+            let text' = if text = "" then "0" else text
+            createCompStdLabel (Constant1(width,constant,text')) model dispatch
+            dispatch ClosePopup
+    let isDisabled = parseConstantDialog >> snd >> Option.isNone
+    dialogPopup title body buttonText buttonAction isDisabled [] dispatch
+
+let private createBusSelectPopup model dispatch =
+    let title = sprintf "Add Bus Selection node" 
+    let beforeInt2 =
+        fun _ -> str "Which input bit is the least significant output bit?"
+    let beforeInt =
+        fun _ -> str "How many bits width is the output bus?"
+    let intDefault = 1
+    let intDefault2 = 0L
+    let body = dialogPopupBodyTwoInts (beforeInt,beforeInt2) (intDefault, int64 intDefault2) "60px" dispatch
+    let buttonText = "Add"
+    let buttonAction =
+        fun (dialogData : PopupDialogData) ->
+            let width = getInt dialogData
+            let lsb = int32 (getInt2 dialogData)
+            createCompStdLabel (BusSelection(width,lsb)) model dispatch
+            dispatch ClosePopup
+    let isDisabled =
+        fun (dialogData : PopupDialogData) -> getInt dialogData < 1 || getInt2 dialogData < 0L
+    dialogPopup title body buttonText buttonAction isDisabled [] dispatch
+
+let private createBusComparePopup (model:Model) dispatch =
+    let title = sprintf "Add Bus Compare node" 
+    let beforeInt2 =
+        fun _ -> str "What is the decimal value to compare the input with?"
+    let beforeInt =
+        fun _ -> str "How many bits width is the input bus?"
+    let intDefault = model.LastUsedDialogWidth
+    let intDefault2 = 0L
+    let body = dialogPopupBodyTwoInts (beforeInt,beforeInt2) (intDefault, int64 intDefault2) "120px" dispatch
+    let buttonText = "Add"
+    let buttonAction =
+        fun (dialogData : PopupDialogData) ->
+            let width = getInt dialogData
+            let cVal = getInt2 dialogData
+            createCompStdLabel (BusCompare(width, uint32 cVal)) model dispatch
+            dispatch ClosePopup
+    let isDisabled =
+        fun (dialogData : PopupDialogData) -> 
+            let w = getInt dialogData
+            let cVal = getInt2 dialogData |> uint32
+            w > 32 || w < 1 || cVal > (1u <<< w) - 1u
+    dialogPopup title body buttonText buttonAction isDisabled [] dispatch
+
+let private createRegisterPopup regType (model:Model) dispatch =
+    let title = sprintf "Add Register" 
+    let beforeInt =
+        fun _ -> str "How wide should the register be (in bits)?"
+    let intDefault = model.LastUsedDialogWidth
+    let body = dialogPopupBodyOnlyInt beforeInt intDefault dispatch
+    let buttonText = "Add"
+    let buttonAction =
+        fun (dialogData : PopupDialogData) ->
+            let inputInt = getInt dialogData
+            createCompStdLabel (regType inputInt) model dispatch
+            dispatch ClosePopup
+    let isDisabled =
+        fun (dialogData : PopupDialogData) -> getInt dialogData < 1
+    dialogPopup title body buttonText buttonAction isDisabled [] dispatch
+
+
+ 
+    
+
+let private createMemoryPopup memType model (dispatch: Msg -> Unit) =
+    let title = "Create memory"
+    let intDefault = model.LastUsedDialogWidth
+    let addError errorOpt (memSetup:(int*int*InitMemData*string option) option) : (int*int*InitMemData*string option) option =
+        match memSetup with
+        | Some (n1,n2,mem, _) ->
+            Some (n1,n2,mem,errorOpt)
+        | _ -> None
+    let body = dialogPopupBodyMemorySetup intDefault dispatch
+    let buttonText = "Add"
+    let buttonAction =
+        fun (dialogData : PopupDialogData) ->
+            let addressWidth, wordWidth, source, msgOpt = getMemorySetup dialogData intDefault
+            let initMem = {
+                AddressWidth = addressWidth
+                WordWidth = wordWidth
+                Init = source
+                Data = Map.empty
+                }
+
+            let memory = FilesIO.initialiseMem  initMem dialogData.ProjectPath
+            match memory with
+            | Ok mem ->
+                createCompStdLabel (memType mem)  model dispatch
+                dispatch ClosePopup
+            | Error mess ->
+                dispatch <| SetPopupDialogMemorySetup (addError (Some mess) dialogData.MemorySetup)
+    let isDisabled =
+        fun (dialogData : PopupDialogData) ->
+            let addressWidth, wordWidth, source,_ = getMemorySetup dialogData 1
+            let error = 
+                match dialogData.MemorySetup with 
+                | Some(_,_,ToFileBadName _,_) ->
+                    Some "File name must be alphanumeric without prefix"
+                | None -> 
+                    Some ""
+                | Some (_,_,SignedMultiplier,_) 
+                | Some(_,_,UnsignedMultiplier,_) ->
+                    if addressWidth % 2 <> 0 then
+                        Some "The address width must be even for a multiplier"
+                    elif addressWidth > 16 then
+                        Some "The maximum multiplier size is 8X8 - 16 address bits"
+                    else None
+                | _ -> 
+                    None
+            match error with
+            | Some msg when msg <> "" ->
+                match dialogData.MemorySetup with
+                | Some (_,_,_,e) when e = Some msg -> ()
+                | _ -> dispatch <| SetPopupDialogMemorySetup (addError (Some msg) dialogData.MemorySetup)
+            | _ -> ()
+            addressWidth < 1 || wordWidth < 1 || error <> None
+    dialogPopup title body buttonText buttonAction isDisabled [] dispatch
+
+
+
+let createVerilogComp model =
+    printfn "Not implemented yet!"
+
+
+let rec private createVerilogPopup model showExtraErrors correctedCode dispatch =
+    let title = sprintf "Create Combinational Logic Components using Verilog" 
+    let beforeText =
+        fun _ -> str <| sprintf "How do you want to name your Verilog Component?"
+    let placeholder = "Component name"
+    let noErrors = List.isEmpty model.PopupDialogData.VerilogErrors
+    let errorDiv = if noErrors then null else getErrorDiv model.PopupDialogData.VerilogErrors
+    let errorList = if showExtraErrors then model.PopupDialogData.VerilogErrors else [] 
+    // let body= dialogVerilogCompBody beforeText placeholder errorDiv errorList dispatch
+    let saveButtonAction =
+        fun (dialogData : PopupDialogData) ->
+            // createComponent (compType inputInt) (formatLabelFromType (compType inputInt) inputText) model dispatch            
+            match model.CurrentProj with
+            | None -> failwithf "What? current project cannot be None at this point in writing Verilog Component"
+            | Some project ->
+                let name = getText dialogData
+                let folderPath = project.ProjectPath
+                let path = pathJoin [| folderPath; name + ".v" |]
+                let code = getCode dialogData
+                match writeFile path code with
+                | Ok _ -> ()
+                | Error _ -> failwithf "Writing verilog file FAILED" 
+            // createCompStdLabel (regType inputInt) model dispatch
+            dispatch ClosePopup
+    let compile =
+        fun (dialogData : PopupDialogData) ->
+            match model.CurrentProj with
+            | None -> failwithf "What? current project cannot be None at this point in compiling Verilog Component"
+            | Some project ->
+                let code = getCode dialogData
+                let parsedCodeNearley = parseFromFile(code)
+                let output = Json.parseAs<ParserOutput> parsedCodeNearley
+                let componentName = getText dialogData
+                if isNullOrUndefined output.Error then
+                    match Option.isNone output.Result with 
+                    |true-> () //do nothing if parser failed for some reason
+                    |false ->
+                        let result = Option.get output.Result
+                        let fixedAST = fix result
+                        let linesIndex = Option.get output.NewLinesIndex |> Array.toList
+                        let parsedAST = fixedAST |> Json.parseAs<VerilogInput>
+                        let errorList = ErrorCheck.getSemanticErrors parsedAST componentName linesIndex
+                        let dataUpdated = {dialogData with VerilogErrors = errorList; VerilogCode=Some code}
+                        let showErrors' = 
+                            match List.isEmpty errorList with
+                            | true -> false
+                            | false -> showExtraErrors 
+                        createVerilogPopup {model with PopupDialogData = dataUpdated } showErrors' "" dispatch
+                        // dispatch <| SetPopupDialogVerilogErrors errorList
+                else
+                    let error = Option.get output.Error
+                    let error'= CodeEditorHelpers.getSyntaxErrorInfo error
+                    let dataUpdated = {dialogData with VerilogErrors = [error'] }
+                    createVerilogPopup {model with PopupDialogData = dataUpdated } showExtraErrors "" dispatch
+                    // dispatch <| SetPopupDialogVerilogErrors [error']
+
+    
+    
+
+    let addButton =
+        fun (dialogData : PopupDialogData) ->
+            fun (suggestion,replaceType,line) -> 
+                
+                let putToCorrectPlace (oldCode:string) suggestion replaceType line =
+                    let sepCode = oldCode.Split([|"\n"|],StringSplitOptions.RemoveEmptyEntries)
+                    let linesList = Seq.toList sepCode
+                    match replaceType with
+                    |IODeclaration ->
+                        let untilError = (linesList[0],[2..line+1])||> List.fold (fun s v -> s+"\n"+linesList[v-1])
+                        let fixedError = untilError+"\n  "+ suggestion
+                        (fixedError,[line+1..(List.length linesList)-1])||> List.fold (fun s v -> s+"\n"+linesList[v])
+                    |Variable error ->
+                        let untilError = ("",[1..line-1])||> List.fold (fun s v -> 
+                            match v with
+                            |1 -> linesList[v-1]
+                            |_ -> s+"\n"+linesList[v-1]
+                        )
+                        let fixedLine = linesList[line-1].Replace(error,suggestion)
+                        let fixedError = 
+                            match line with
+                            |1 -> fixedLine
+                            |_ -> untilError+"\n"+ fixedLine
+                        (fixedError,[line..(List.length linesList)-1])||> List.fold (fun s v -> s+"\n"+linesList[v])
+                    |Assignment -> 
+                        let untilError = (linesList[0],[2..line-1])||> List.fold (fun s v -> s+"\n"+linesList[v-1])
+                        let fixedError = untilError+"\n  "+ suggestion
+                        (fixedError,[line-1..(List.length linesList)-1])||> List.fold (fun s v -> s+"\n"+linesList[v])
+                    |NoReplace ->
+                        oldCode
+                        
+                let correctedCode = putToCorrectPlace (Option.defaultValue "" dialogData.VerilogCode) suggestion replaceType line
+                createVerilogPopup model showExtraErrors correctedCode dispatch
+    
+    let moreInfoButton = 
+        fun (dialogData : PopupDialogData) ->
+            match model.CurrentProj with
+            | None -> failwithf "What? current project cannot be None at this point in compiling Verilog Component"
+            | Some project ->
+                let errors = dialogData.VerilogErrors
+                createVerilogPopup model (not showExtraErrors) "" dispatch
+    
+    let body= dialogVerilogCompBody beforeText placeholder errorDiv errorList showExtraErrors correctedCode compile addButton dispatch
+
+    let isDisabled =
+        fun (dialogData : PopupDialogData) ->
+            let notGoodLabel =
+                getText dialogData
+                |> Seq.toList
+                |> List.tryHead
+                |> function | Some ch when  System.Char.IsLetter ch -> false | _ -> true
+            (getInt dialogData < 1) || notGoodLabel || not noErrors
+    let width = if showExtraErrors then "80%" else "50%" 
+    dialogVerilogPopup title body noErrors showExtraErrors saveButtonAction moreInfoButton isDisabled [Width width] dispatch
+
+
+let private makeMenuGroup title menuList =
+    details [Open false] [
+        summary [menuLabelStyle] [ str title ]
+        Menu.list [] menuList
+    ]
+
+
+let mutable firstTip = true
+
+let mutable tippyNodes: Browser.Types.Element list = []
+
+let private makeMenuGroupWithTip styles  title tip menuList =
+    details [
+        Open false;
+        HTMLAttr.ClassName $"{Tooltip.ClassName} {Tooltip.IsMultiline}"
+        Tooltip.dataTooltip tip
+        Style styles
+    ] [
+        summary [menuLabelStyle] [ str title ]
+        Menu.list [] menuList
+    ]
+
+let compareModelsApprox (m1:Model) (m2:Model) =
+
+    let m1r = reduceApprox m1
+    let m2r = reduceApprox m2
+    let b = m1r = m2r
+    //printfn "Model equality:%A" b
+    //if b = false then printfn "\n\n%A\n\n%A\n\n" m1r m2r
+    b
+
+
+
+
+let viewCatalogue model dispatch =
+        let viewCatOfModel = fun model ->                 
+            let styles = 
+                match model.Sheet.Action with
+                | SheetT.InitialisedCreateComponent _ -> [Cursor "grabbing"]
+                | _ -> []
+
+            let catTip1 name func (tip:string) = 
+                let react = menuItem styles name func
+                div [ HTMLAttr.ClassName $"{Tooltip.ClassName} {Tooltip.IsMultiline}"
+                      Tooltip.dataTooltip tip
+                      Style styles
+                    ]
+                    [ react ]
+            Menu.menu [Props [Class "py-1"; Style styles]]  [
+                // TODO
+                    makeMenuGroup
+                        "Input / Output"
+                        [ catTip1 "Input"  (fun _ -> createInputPopup "input" Input1 model dispatch) "Input connection to current sheet: one or more bits"
+                          catTip1 "Output" (fun _ -> createIOPopup true "output" Output model dispatch) "Output connection from current sheet: one or more bits"
+                          catTip1 "Viewer" (fun _ -> createIOPopup true "viewer" Viewer model dispatch) "Viewer to expose value in simulation: works in subsheets"
+                          catTip1 "Constant" (fun _ -> createConstantPopup model dispatch) "Define a one or more bit constant value, \
+                                                                                            e.g. 0 or 1 to drive an unused input"
+                          catTip1 "Wire Label" (fun _ -> createIOPopup false "label" (fun _ -> IOLabel) model dispatch) "Labels with the same name connect \
+                                                                                                                         together wires or busses"]
+                    makeMenuGroup
+                        "Buses"
+                        [ catTip1 "MergeWires"  (fun _ -> createComponent MergeWires "" model dispatch) "Use Mergewire when you want to \
+                                                                                       join the bits of a two busses to make a wider bus"
+                          catTip1 "SplitWire" (fun _ -> createSplitWirePopup model dispatch) "Use Splitwire when you want to split the \
+                                                                                             bits of a bus into two sets"
+                          catTip1 "Bus Select" (fun _ -> createBusSelectPopup model dispatch) "Bus Select output connects to one or \
+                                                                                                more selected bits of its input"
+                          catTip1 "Bus Compare" (fun _ -> createBusComparePopup model dispatch) "Bus compare outputs 1 if the input bus \
+                                                                                                 matches a constant value" ]
+                    makeMenuGroup
+                        "Gates"
+                        [ catTip1 "Not"  (fun _ -> createCompStdLabel Not model dispatch) "Invertor: output is negation of input"
+                          catTip1 "And"  (fun _ -> createCompStdLabel And model dispatch) "Output is 1 if both the two inputs are 1"
+                          catTip1 "Or"   (fun _ -> createCompStdLabel Or model dispatch) "Output is 1 if either of the two inputs are 1"
+                          catTip1 "Xor"  (fun _ -> createCompStdLabel Xor model dispatch) "Output is 1 if the two inputs have different values"
+                          catTip1 "Nand" (fun _ -> createCompStdLabel Nand model dispatch) "Output is 0 if both the two inputs are 1"
+                          catTip1 "Nor"  (fun _ -> createCompStdLabel Nor model dispatch) "Output is 0 if either of the two inputs are 1"
+                          catTip1 "Xnor" (fun _ -> createCompStdLabel Xnor model dispatch) "Output is 1 if the two inputs have the same values"]
+                    makeMenuGroup
+                        "Mux / Demux"
+                        [ catTip1 "Mux2" (fun _ -> createCompStdLabel Mux2 model dispatch) "Selects the one of its two input busses numbered by the value of the select input
+                                                                                to be the output. Adjusts bus width to match."
+                          catTip1 "Mux4" (fun _ -> createCompStdLabel Mux4 model dispatch) "Selects the one of its four input busses numbered by the value of the select input
+                                                                                            to be the output. Adjusts bus width to match."
+                          catTip1 "Mux8" (fun _ -> createCompStdLabel Mux8 model dispatch) "Selects the one of its eight input busses numbered by the value of the select input
+                                                                                            to be the output. Adjusts bus width to match."                                                                  
+                          catTip1 "Demux2" (fun _ -> createCompStdLabel Demux2 model dispatch)  "The output is equal to the input, the other is 0"
+                          catTip1 "Demux4" (fun _ -> createCompStdLabel Demux4 model dispatch)  "The output is equal to the input"
+                          catTip1 "Demux8" (fun _ -> createCompStdLabel Demux8 model dispatch)  "The output is equal to the input"
+                          catTip1 "Decode4" (fun _ -> createCompStdLabel Decode4 model dispatch) "The output numbered by the binary value 
+                                                                                                of the 2 bit sel input is equal to Data, the others are 0"]
+                    makeMenuGroup
+                        "Arithmetic"
+                        [ catTip1 "N bits adder" (fun _ -> createNbitsAdderPopup model dispatch) "N bit Binary adder with carry in to bit 0 and carry out from bit N-1"
+                          catTip1 "N bits XOR" (fun _ -> createNbitsXorPopup model dispatch) "N bit XOR gates - use to make subtractor or comparator"]
+
+                    makeMenuGroup
+                        "Flip Flops and Registers"
+                        [ catTip1 "D-flip-flop" (fun _ -> createCompStdLabel DFF model dispatch) "D flip-flop - note that clock is assumed always connected to a global clock, \
+                                                                                                   so ripple counters cannot be implemented in Issie"
+                          catTip1 "D-flip-flop with enable" (fun _ -> createCompStdLabel DFFE model dispatch) "D flip-flop: output will remain unchanged when En is 0"
+                          catTip1 "Register" (fun _ -> createRegisterPopup Register model dispatch) "N D flip-flops with inputs and outputs combined into single N bit busses"
+                          catTip1 "Register with enable" (fun _ -> createRegisterPopup RegisterE model dispatch) "As register but outputs stay the same if En is 0"]
+                    makeMenuGroup
+                        "Memories"
+                        [ catTip1 "ROM (asynchronous)" (fun _ -> createMemoryPopup AsyncROM1 model dispatch) "This is combinational: \
+                                                    the output is available in the same clock cycle that the address is presented"
+                          catTip1 "ROM (synchronous)" (fun _ -> createMemoryPopup ROM1 model dispatch) "A ROM whose output contains \
+                                                    the addressed data in the clock cycle after the address is presented"
+                          catTip1 "RAM (synchronous)" (fun _ -> createMemoryPopup RAM1 model dispatch)  "A RAM whose output contains the addressed \
+                                                   data in the clock cycle after the address is presented" 
+                          catTip1 "RAM (async read)" (fun _ -> createMemoryPopup AsyncRAM1 model dispatch)  "A RAM whose output contains the addressed \
+                                                   data in the same clock cycle as address is presented" ]
+
+                    makeMenuGroupWithTip styles
+                        "This project"
+                        "Every design sheet is available for use in other sheets as a custom component: \
+                        it can be added any number of times, each instance replicating the sheet logic"
+                        (makeCustomList styles model dispatch)
+
+                    makeMenuGroup
+                        "Verilog"
+                        [ catTip1 "New Verilog Component" (fun _ -> createVerilogPopup model false "" dispatch) "Write combinational logic in Verilog. \
+                                                    Use it as a Custom Component"
+                          catTip1 "decoder.v" (fun _ -> createVerilogComp  model) ""]
+                ]
+
+        (viewCatOfModel) model 