<Project Sdk="Microsoft.NET.Sdk">
  <PropertyGroup>
    <TargetFramework>netcoreapp3.1</TargetFramework>
    <RuntimeIdentifiers>win-x64;linux-x64</RuntimeIdentifiers>
  </PropertyGroup>
  <PropertyGroup Condition="'$(Configuration)|$(Platform)'=='Debug|AnyCPU'">
    <DefineConstants>TRACE</DefineConstants>
  </PropertyGroup>
  <PropertyGroup Condition="'$(Configuration)|$(Platform)'=='Release|AnyCPU'">
    <DefineConstants>TRACE</DefineConstants>
  </PropertyGroup>
  <ItemGroup>
    <Compile Include="Verification\EEExtensions.fs" />
    <Compile Include="Verification\AssertionTypes.fs" />
    <Compile Include="Verification\AssertionParser.fs" />
<<<<<<< HEAD
    <Compile Include="Verification\AssertionASTMap.fs" />
    <Compile Include="Verification\VerificationComponents.fs" />
    <Compile Include="Verification\VerificationLibrary.fs" />
    <Compile Include="Verification\VerificationASTGen.fs" />
    
=======
    <Compile Include="Verification\Components.fs" />
>>>>>>> 7733b729
    <!-- Common definitions -->
    <Compile Include="Common\Optics.fs" />
    <Compile Include="Common\ElectronAPI.fs" />
    <Compile Include="Common\HashMap.fs" />
    <Compile Include="Common\CommonTypes.fs" />
    <Compile Include="Common\DrawHelpers.fs" />
    <Compile Include="Common\Helpers.fs" />
    <Compile Include="Common\TimeHelpers.fs" />
    <Compile Include="Common\WidthInferer.fs" />
    <!-- UART -->
    <Compile Include="UartFiles\BuildUartHelpers.fs" />
    <!-- simulator -->
    <Compile Include="Simulator\SimulatorTypes.fs" />
    <Compile Include="Simulator\TruthTableTypes.fs" />
    <Compile Include="Simulator\NumberHelpers.fs" />
    <Compile Include="Simulator\SynchronousUtils.fs" />
    <Compile Include="Simulator\Extractor.fs" />
    <Compile Include="Simulator\CanvasStateAnalyser.fs" />
    <Compile Include="Simulator\SimulationGraphAnalyser.fs" />
    <Compile Include="Simulator\Fast\FastCreate.fs" />
    <Compile Include="Simulator\Fast\FastReduce.fs" />
    <Compile Include="Simulator\Fast\FastRun.fs" />
    <Compile Include="Simulator\Builder.fs" />
    <Compile Include="Simulator\Verilog.fs" />
    <Compile Include="Simulator\Runner.fs" />
    <Compile Include="Simulator\DependencyMerger.fs" />
    <Compile Include="Simulator\AssertionCheck.fs" />
    <Compile Include="Simulator\AssertionEvaluation.fs" />
    <Compile Include="Simulator\Simulator.fs" />
    <Compile Include="Simulator\AssertionTypes.fs" />
    <Compile Include="Simulator\AssertionCheck.fs" />
    <Compile Include="Simulator\AssertionEvaluation.fs" />
    <!-- Verilog Component -->
    <Compile Include="VerilogComponent\VerilogTypes.fs" />
    <Compile Include="VerilogComponent\SheetCreator.fs" />
    <Compile Include="VerilogComponent\NearleyBindings.fs" />
    <Compile Include="VerilogComponent\ErrorCheck.fs" />
    <Compile Include="VerilogComponent\CodeEditorHelpers.fs" />
    <!-- JS and File interface -->
    <Compile Include="Interface\Version.fs" />
    <Compile Include="Interface\JSHelpers.fs" />
    <Compile Include="Interface\FilesIO.fs" />
    <None Include="scss\main.scss" />
    <Compile Include="DrawBlock\DrawModelType.fs" />
    <Compile Include="DrawBlock\PopupDrawingView.fs" />
    <!-- Draw2D diagram -->
    <Compile Include="DrawBlock\Symbol.fs" />
    <Compile Include="DrawBlock\Hlp23Tick3.fs" />
    <Compile Include="DrawBlock\SymbolView.fs" />
    <Compile Include="DrawBlock\SymbolUpdatePortHelpers.fs" />
    <Compile Include="DrawBlock\SymbolReplaceHelpers.fs" />
    <Compile Include="DrawBlock\SymbolUpdate.fs" />
    <Compile Include="DrawBlock\BusWire.fs" />
    <Compile Include="DrawBlock\BusWireUpdateHelpers.fs" />
    <Compile Include="DrawBlock\SmartHelpers.fs" />
    <Compile Include="DrawBlock\SmartWire.fs" />
    <Compile Include="DrawBlock\SmartChannel.fs" />
    <Compile Include="DrawBlock\SmartPortOrder.fs" />
    <Compile Include="DrawBlock\SmartSizeSymbol.fs" />
    <Compile Include="DrawBlock\SmartRotate.fs" />
    <Compile Include="DrawBlock\BusWireUpdate.fs" />
    <Compile Include="DrawBlock\Sheet.fs" />
    <Compile Include="DrawBlock\SheetSnap.fs" />
    <Compile Include="DrawBlock\SheetDisplay.fs" />
    <Compile Include="DrawBlock\SheetUpdateHelpers.fs" />
    <Compile Include="DrawBlock\SheetUpdate.fs" />
    <!-- UI -->
    <Compile Include="UI/ModelType.fs" />
    <Compile Include="UI\ModelHelpers.fs" />
    <Compile Include="UI/Style.fs" />
    <Compile Include="UI\Notifications.fs" />
    <Compile Include="UI\PopupView.fs" />
    <Compile Include="UI/MemoryEditorView.fs" />
    <Compile Include="UI/FileMenuView.fs" />
    <Compile Include="UI\CustomCompPorts.fs" />
    <Compile Include="UI/SimulationView.fs" />
    <Compile Include="UI\TruthTable\TruthTableReduce.fs" />
    <Compile Include="UI\TruthTable\TruthTableCreate.fs" />
    <Compile Include="UI\TruthTable\ConstraintReduceView.fs" />
    <Compile Include="UI\TruthTable\TruthTableView.fs" />
    <Compile Include="UI/BuildView.fs" />
    <Compile Include="UI/CatalogueView.fs" />
    <Compile Include="UI/SelectedComponentView.fs" />
    <!-- <Compile Include="UI/WaveSim/WaveformSimulationView.fs" /> -->
    <Compile Include="UI/WaveSim/WaveSimHelpers.fs" />
    <Compile Include="UI/WaveSim/WaveSimStyle.fs" />
    <Compile Include="UI\WaveSim\WaveSimSelect.fs" />
    <Compile Include="UI/WaveSim/WaveSim.fs" />
    <Compile Include="UI\MainView.fs" />
    <Compile Include="UI\UpdateHelpers.fs" />
    <Compile Include="UI\Update.fs" />
    <Compile Include="Renderer.fs" />
  </ItemGroup>
  <!-- Dependencies -->
  <Import Project="..\..\.paket\Paket.Restore.targets" />
</Project><|MERGE_RESOLUTION|>--- conflicted
+++ resolved
@@ -1,120 +1,116 @@
-<Project Sdk="Microsoft.NET.Sdk">
-  <PropertyGroup>
-    <TargetFramework>netcoreapp3.1</TargetFramework>
-    <RuntimeIdentifiers>win-x64;linux-x64</RuntimeIdentifiers>
-  </PropertyGroup>
-  <PropertyGroup Condition="'$(Configuration)|$(Platform)'=='Debug|AnyCPU'">
-    <DefineConstants>TRACE</DefineConstants>
-  </PropertyGroup>
-  <PropertyGroup Condition="'$(Configuration)|$(Platform)'=='Release|AnyCPU'">
-    <DefineConstants>TRACE</DefineConstants>
-  </PropertyGroup>
-  <ItemGroup>
-    <Compile Include="Verification\EEExtensions.fs" />
-    <Compile Include="Verification\AssertionTypes.fs" />
-    <Compile Include="Verification\AssertionParser.fs" />
-<<<<<<< HEAD
-    <Compile Include="Verification\AssertionASTMap.fs" />
-    <Compile Include="Verification\VerificationComponents.fs" />
-    <Compile Include="Verification\VerificationLibrary.fs" />
-    <Compile Include="Verification\VerificationASTGen.fs" />
-    
-=======
-    <Compile Include="Verification\Components.fs" />
->>>>>>> 7733b729
-    <!-- Common definitions -->
-    <Compile Include="Common\Optics.fs" />
-    <Compile Include="Common\ElectronAPI.fs" />
-    <Compile Include="Common\HashMap.fs" />
-    <Compile Include="Common\CommonTypes.fs" />
-    <Compile Include="Common\DrawHelpers.fs" />
-    <Compile Include="Common\Helpers.fs" />
-    <Compile Include="Common\TimeHelpers.fs" />
-    <Compile Include="Common\WidthInferer.fs" />
-    <!-- UART -->
-    <Compile Include="UartFiles\BuildUartHelpers.fs" />
-    <!-- simulator -->
-    <Compile Include="Simulator\SimulatorTypes.fs" />
-    <Compile Include="Simulator\TruthTableTypes.fs" />
-    <Compile Include="Simulator\NumberHelpers.fs" />
-    <Compile Include="Simulator\SynchronousUtils.fs" />
-    <Compile Include="Simulator\Extractor.fs" />
-    <Compile Include="Simulator\CanvasStateAnalyser.fs" />
-    <Compile Include="Simulator\SimulationGraphAnalyser.fs" />
-    <Compile Include="Simulator\Fast\FastCreate.fs" />
-    <Compile Include="Simulator\Fast\FastReduce.fs" />
-    <Compile Include="Simulator\Fast\FastRun.fs" />
-    <Compile Include="Simulator\Builder.fs" />
-    <Compile Include="Simulator\Verilog.fs" />
-    <Compile Include="Simulator\Runner.fs" />
-    <Compile Include="Simulator\DependencyMerger.fs" />
-    <Compile Include="Simulator\AssertionCheck.fs" />
-    <Compile Include="Simulator\AssertionEvaluation.fs" />
-    <Compile Include="Simulator\Simulator.fs" />
-    <Compile Include="Simulator\AssertionTypes.fs" />
-    <Compile Include="Simulator\AssertionCheck.fs" />
-    <Compile Include="Simulator\AssertionEvaluation.fs" />
-    <!-- Verilog Component -->
-    <Compile Include="VerilogComponent\VerilogTypes.fs" />
-    <Compile Include="VerilogComponent\SheetCreator.fs" />
-    <Compile Include="VerilogComponent\NearleyBindings.fs" />
-    <Compile Include="VerilogComponent\ErrorCheck.fs" />
-    <Compile Include="VerilogComponent\CodeEditorHelpers.fs" />
-    <!-- JS and File interface -->
-    <Compile Include="Interface\Version.fs" />
-    <Compile Include="Interface\JSHelpers.fs" />
-    <Compile Include="Interface\FilesIO.fs" />
-    <None Include="scss\main.scss" />
-    <Compile Include="DrawBlock\DrawModelType.fs" />
-    <Compile Include="DrawBlock\PopupDrawingView.fs" />
-    <!-- Draw2D diagram -->
-    <Compile Include="DrawBlock\Symbol.fs" />
-    <Compile Include="DrawBlock\Hlp23Tick3.fs" />
-    <Compile Include="DrawBlock\SymbolView.fs" />
-    <Compile Include="DrawBlock\SymbolUpdatePortHelpers.fs" />
-    <Compile Include="DrawBlock\SymbolReplaceHelpers.fs" />
-    <Compile Include="DrawBlock\SymbolUpdate.fs" />
-    <Compile Include="DrawBlock\BusWire.fs" />
-    <Compile Include="DrawBlock\BusWireUpdateHelpers.fs" />
-    <Compile Include="DrawBlock\SmartHelpers.fs" />
-    <Compile Include="DrawBlock\SmartWire.fs" />
-    <Compile Include="DrawBlock\SmartChannel.fs" />
-    <Compile Include="DrawBlock\SmartPortOrder.fs" />
-    <Compile Include="DrawBlock\SmartSizeSymbol.fs" />
-    <Compile Include="DrawBlock\SmartRotate.fs" />
-    <Compile Include="DrawBlock\BusWireUpdate.fs" />
-    <Compile Include="DrawBlock\Sheet.fs" />
-    <Compile Include="DrawBlock\SheetSnap.fs" />
-    <Compile Include="DrawBlock\SheetDisplay.fs" />
-    <Compile Include="DrawBlock\SheetUpdateHelpers.fs" />
-    <Compile Include="DrawBlock\SheetUpdate.fs" />
-    <!-- UI -->
-    <Compile Include="UI/ModelType.fs" />
-    <Compile Include="UI\ModelHelpers.fs" />
-    <Compile Include="UI/Style.fs" />
-    <Compile Include="UI\Notifications.fs" />
-    <Compile Include="UI\PopupView.fs" />
-    <Compile Include="UI/MemoryEditorView.fs" />
-    <Compile Include="UI/FileMenuView.fs" />
-    <Compile Include="UI\CustomCompPorts.fs" />
-    <Compile Include="UI/SimulationView.fs" />
-    <Compile Include="UI\TruthTable\TruthTableReduce.fs" />
-    <Compile Include="UI\TruthTable\TruthTableCreate.fs" />
-    <Compile Include="UI\TruthTable\ConstraintReduceView.fs" />
-    <Compile Include="UI\TruthTable\TruthTableView.fs" />
-    <Compile Include="UI/BuildView.fs" />
-    <Compile Include="UI/CatalogueView.fs" />
-    <Compile Include="UI/SelectedComponentView.fs" />
-    <!-- <Compile Include="UI/WaveSim/WaveformSimulationView.fs" /> -->
-    <Compile Include="UI/WaveSim/WaveSimHelpers.fs" />
-    <Compile Include="UI/WaveSim/WaveSimStyle.fs" />
-    <Compile Include="UI\WaveSim\WaveSimSelect.fs" />
-    <Compile Include="UI/WaveSim/WaveSim.fs" />
-    <Compile Include="UI\MainView.fs" />
-    <Compile Include="UI\UpdateHelpers.fs" />
-    <Compile Include="UI\Update.fs" />
-    <Compile Include="Renderer.fs" />
-  </ItemGroup>
-  <!-- Dependencies -->
-  <Import Project="..\..\.paket\Paket.Restore.targets" />
+<Project Sdk="Microsoft.NET.Sdk">
+  <PropertyGroup>
+    <TargetFramework>netcoreapp3.1</TargetFramework>
+    <RuntimeIdentifiers>win-x64;linux-x64</RuntimeIdentifiers>
+  </PropertyGroup>
+  <PropertyGroup Condition="'$(Configuration)|$(Platform)'=='Debug|AnyCPU'">
+    <DefineConstants>TRACE</DefineConstants>
+  </PropertyGroup>
+  <PropertyGroup Condition="'$(Configuration)|$(Platform)'=='Release|AnyCPU'">
+    <DefineConstants>TRACE</DefineConstants>
+  </PropertyGroup>
+  <ItemGroup>
+    <Compile Include="Verification\EEExtensions.fs" />
+    <Compile Include="Verification\AssertionTypes.fs" />
+    <Compile Include="Verification\AssertionParser.fs" />
+    <Compile Include="Verification\AssertionASTMap.fs" />
+    <Compile Include="Verification\VerificationComponents.fs" />
+    <Compile Include="Verification\VerificationLibrary.fs" />
+    <Compile Include="Verification\VerificationASTGen.fs" />
+    
+    <!-- Common definitions -->
+    <Compile Include="Common\Optics.fs" />
+    <Compile Include="Common\ElectronAPI.fs" />
+    <Compile Include="Common\HashMap.fs" />
+    <Compile Include="Common\CommonTypes.fs" />
+    <Compile Include="Common\DrawHelpers.fs" />
+    <Compile Include="Common\Helpers.fs" />
+    <Compile Include="Common\TimeHelpers.fs" />
+    <Compile Include="Common\WidthInferer.fs" />
+    <!-- UART -->
+    <Compile Include="UartFiles\BuildUartHelpers.fs" />
+    <!-- simulator -->
+    <Compile Include="Simulator\SimulatorTypes.fs" />
+    <Compile Include="Simulator\TruthTableTypes.fs" />
+    <Compile Include="Simulator\NumberHelpers.fs" />
+    <Compile Include="Simulator\SynchronousUtils.fs" />
+    <Compile Include="Simulator\Extractor.fs" />
+    <Compile Include="Simulator\CanvasStateAnalyser.fs" />
+    <Compile Include="Simulator\SimulationGraphAnalyser.fs" />
+    <Compile Include="Simulator\Fast\FastCreate.fs" />
+    <Compile Include="Simulator\Fast\FastReduce.fs" />
+    <Compile Include="Simulator\Fast\FastRun.fs" />
+    <Compile Include="Simulator\Builder.fs" />
+    <Compile Include="Simulator\Verilog.fs" />
+    <Compile Include="Simulator\Runner.fs" />
+    <Compile Include="Simulator\DependencyMerger.fs" />
+    <Compile Include="Simulator\AssertionCheck.fs" />
+    <Compile Include="Simulator\AssertionEvaluation.fs" />
+    <Compile Include="Simulator\Simulator.fs" />
+    <Compile Include="Simulator\AssertionTypes.fs" />
+    <Compile Include="Simulator\AssertionCheck.fs" />
+    <Compile Include="Simulator\AssertionEvaluation.fs" />
+    <!-- Verilog Component -->
+    <Compile Include="VerilogComponent\VerilogTypes.fs" />
+    <Compile Include="VerilogComponent\SheetCreator.fs" />
+    <Compile Include="VerilogComponent\NearleyBindings.fs" />
+    <Compile Include="VerilogComponent\ErrorCheck.fs" />
+    <Compile Include="VerilogComponent\CodeEditorHelpers.fs" />
+    <!-- JS and File interface -->
+    <Compile Include="Interface\Version.fs" />
+    <Compile Include="Interface\JSHelpers.fs" />
+    <Compile Include="Interface\FilesIO.fs" />
+    <None Include="scss\main.scss" />
+    <Compile Include="DrawBlock\DrawModelType.fs" />
+    <Compile Include="DrawBlock\PopupDrawingView.fs" />
+    <!-- Draw2D diagram -->
+    <Compile Include="DrawBlock\Symbol.fs" />
+    <Compile Include="DrawBlock\Hlp23Tick3.fs" />
+    <Compile Include="DrawBlock\SymbolView.fs" />
+    <Compile Include="DrawBlock\SymbolUpdatePortHelpers.fs" />
+    <Compile Include="DrawBlock\SymbolReplaceHelpers.fs" />
+    <Compile Include="DrawBlock\SymbolUpdate.fs" />
+    <Compile Include="DrawBlock\BusWire.fs" />
+    <Compile Include="DrawBlock\BusWireUpdateHelpers.fs" />
+    <Compile Include="DrawBlock\SmartHelpers.fs" />
+    <Compile Include="DrawBlock\SmartWire.fs" />
+    <Compile Include="DrawBlock\SmartChannel.fs" />
+    <Compile Include="DrawBlock\SmartPortOrder.fs" />
+    <Compile Include="DrawBlock\SmartSizeSymbol.fs" />
+    <Compile Include="DrawBlock\SmartRotate.fs" />
+    <Compile Include="DrawBlock\BusWireUpdate.fs" />
+    <Compile Include="DrawBlock\Sheet.fs" />
+    <Compile Include="DrawBlock\SheetSnap.fs" />
+    <Compile Include="DrawBlock\SheetDisplay.fs" />
+    <Compile Include="DrawBlock\SheetUpdateHelpers.fs" />
+    <Compile Include="DrawBlock\SheetUpdate.fs" />
+    <!-- UI -->
+    <Compile Include="UI/ModelType.fs" />
+    <Compile Include="UI\ModelHelpers.fs" />
+    <Compile Include="UI/Style.fs" />
+    <Compile Include="UI\Notifications.fs" />
+    <Compile Include="UI\PopupView.fs" />
+    <Compile Include="UI/MemoryEditorView.fs" />
+    <Compile Include="UI/FileMenuView.fs" />
+    <Compile Include="UI\CustomCompPorts.fs" />
+    <Compile Include="UI/SimulationView.fs" />
+    <Compile Include="UI\TruthTable\TruthTableReduce.fs" />
+    <Compile Include="UI\TruthTable\TruthTableCreate.fs" />
+    <Compile Include="UI\TruthTable\ConstraintReduceView.fs" />
+    <Compile Include="UI\TruthTable\TruthTableView.fs" />
+    <Compile Include="UI/BuildView.fs" />
+    <Compile Include="UI/CatalogueView.fs" />
+    <Compile Include="UI/SelectedComponentView.fs" />
+    <!-- <Compile Include="UI/WaveSim/WaveformSimulationView.fs" /> -->
+    <Compile Include="UI/WaveSim/WaveSimHelpers.fs" />
+    <Compile Include="UI/WaveSim/WaveSimStyle.fs" />
+    <Compile Include="UI\WaveSim\WaveSimSelect.fs" />
+    <Compile Include="UI/WaveSim/WaveSim.fs" />
+    <Compile Include="UI\MainView.fs" />
+    <Compile Include="UI\UpdateHelpers.fs" />
+    <Compile Include="UI\Update.fs" />
+    <Compile Include="Renderer.fs" />
+  </ItemGroup>
+  <!-- Dependencies -->
+  <Import Project="..\..\.paket\Paket.Restore.targets" />
 </Project>